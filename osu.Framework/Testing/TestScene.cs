--- conflicted
+++ resolved
@@ -206,13 +206,8 @@
             }
             catch (Exception e)
             {
-<<<<<<< HEAD
                 Logger.Log(actionRepetition > 0
-                    ? $"💥 Failed (on attempt {actionRepetition:0,#})"
-=======
-                Logging.Logger.Log(actionRepetition > 0
                     ? $"💥 Failed (on attempt {actionRepetition:#,0})"
->>>>>>> ba22d3cd
                     : "💥 Failed");
 
                 LoadingComponentsLogger.LogAndFlush();
