﻿// Copyright (c) ppy Pty Ltd <contact@ppy.sh>. Licensed under the MIT Licence.
// See the LICENCE file in the repository root for full licence text.

using System;
using System.Collections.Generic;
using System.Linq;
using System.Reflection;
using NUnit.Framework;
using osu.Framework.Allocation;
using osu.Framework.Bindables;
using osu.Framework.Configuration;
using osu.Framework.Extensions;
using osu.Framework.Extensions.IEnumerableExtensions;
using osu.Framework.Graphics;
using osu.Framework.Graphics.Containers;
using osu.Framework.Graphics.Shapes;
using osu.Framework.Graphics.Sprites;
using osu.Framework.Graphics.UserInterface;
using osu.Framework.Input.Bindings;
using osu.Framework.Input.Events;
using osu.Framework.IO.Stores;
using osu.Framework.Logging;
using osu.Framework.Platform;
using osu.Framework.Testing.Drawables;
using osu.Framework.Testing.Drawables.Steps;
using osu.Framework.Timing;
using osuTK;
using osuTK.Graphics;
using osuTK.Input;

namespace osu.Framework.Testing
{
    [Cached]
    public class TestBrowser : KeyBindingContainer<TestBrowserAction>, IKeyBindingHandler<TestBrowserAction>
    {
        public TestScene CurrentTest { get; private set; }

<<<<<<< HEAD
        private TextBox searchTextBox;
        private SearchContainer<TestSceneButtonGroup> leftFlowContainer;
=======
        private BasicTextBox searchTextBox;
        private SearchContainer<TestCaseButtonGroup> leftFlowContainer;
>>>>>>> ab11fb5b
        private Container testContentContainer;
        private Container compilingNotice;

        public readonly List<Type> TestTypes = new List<Type>();

        private ConfigManager<TestBrowserSetting> config;

        private DynamicClassCompiler<TestScene> backgroundCompiler;

        private bool interactive;

        private readonly List<Assembly> assemblies;

        /// <summary>
        /// Creates a new TestBrowser that displays the TestCases of every assembly that start with either "osu" or the specified namespace (if it isn't null)
        /// </summary>
        /// <param name="assemblyNamespace">Assembly prefix which is used to match assemblies whose tests should be displayed</param>
        public TestBrowser(string assemblyNamespace = null)
        {
            assemblies = AppDomain.CurrentDomain.GetAssemblies().Where(n => n.FullName.StartsWith("osu") || assemblyNamespace != null && n.FullName.StartsWith(assemblyNamespace)).ToList();

            //we want to build the lists here because we're interested in the assembly we were *created* on.
            foreach (Assembly asm in assemblies.ToList())
            {
                var tests = asm.GetLoadableTypes().Where(t => t.IsSubclassOf(typeof(TestScene)) && !t.IsAbstract && t.IsPublic).ToList();

                if (!tests.Any())
                {
                    assemblies.Remove(asm);
                    continue;
                }

                foreach (Type type in tests)
                    TestTypes.Add(type);
            }

            TestTypes.Sort((a, b) => string.Compare(a.Name, b.Name, StringComparison.Ordinal));
        }

        private void updateList(ValueChangedEvent<Assembly> args)
        {
            leftFlowContainer.Clear();

            //Add buttons for each TestScene.
            string namespacePrefix = TestTypes.Select(t => t.Namespace).GetCommonPrefix();

            leftFlowContainer.AddRange(TestTypes.Where(t => t.Assembly == args.NewValue)
                                                .GroupBy(
                                                    t =>
                                                    {
                                                        string group = t.Namespace?.Substring(namespacePrefix.Length).TrimStart('.');
                                                        return string.IsNullOrWhiteSpace(group) ? TestScene.RemovePrefix(t.Name) : group;
                                                    },
                                                    t => t,
                                                    (group, types) => new TestGroup { Name = group, TestTypes = types.ToArray() }
                                                ).OrderBy(g => g.Name)
                                                .Select(t => new TestSceneButtonGroup(type => LoadTest(type), t)));
        }

        internal readonly BindableDouble PlaybackRate = new BindableDouble(1) { MinValue = 0, MaxValue = 2, Default = 1 };
        internal readonly Bindable<Assembly> Assembly = new Bindable<Assembly>();
        internal readonly Bindable<bool> RunAllSteps = new Bindable<bool>();
        internal readonly Bindable<RecordState> RecordState = new Bindable<RecordState>();
        internal readonly BindableInt CurrentFrame = new BindableInt { MinValue = 0, MaxValue = 0 };

        private TestBrowserToolbar toolbar;
        private Container leftContainer;
        private Container mainContainer;

        private const float test_list_width = 200;

        private Action exit;

        private Bindable<bool> showLogOverlay;

        [BackgroundDependencyLoader]
        private void load(Storage storage, GameHost host, FrameworkConfigManager frameworkConfig, FontStore fonts, Game game)
        {
            interactive = host.Window != null;
            config = new TestBrowserConfig(storage);

            exit = host.Exit;

            var resources = game.Resources;

            //Roboto
            fonts.AddStore(new GlyphStore(resources, @"Fonts/Roboto/Roboto-Regular"));
            fonts.AddStore(new GlyphStore(resources, @"Fonts/Roboto/Roboto-Bold"));

            //RobotoCondensed
            fonts.AddStore(new GlyphStore(resources, @"Fonts/RobotoCondensed/RobotoCondensed-Regular"));
            fonts.AddStore(new GlyphStore(resources, @"Fonts/RobotoCondensed/RobotoCondensed-Bold"));

            showLogOverlay = frameworkConfig.GetBindable<bool>(FrameworkSetting.ShowLogOverlay);

            var rateAdjustClock = new StopwatchClock(true);
            var framedClock = new FramedClock(rateAdjustClock);

            Children = new Drawable[]
            {
                leftContainer = new Container
                {
                    RelativeSizeAxes = Axes.Y,
                    Size = new Vector2(test_list_width, 1),
                    Children = new Drawable[]
                    {
                        new Box
                        {
                            Colour = FrameworkColour.GreenDark,
                            RelativeSizeAxes = Axes.Both
                        },
                        new FillFlowContainer
                        {
                            Direction = FillDirection.Vertical,
                            RelativeSizeAxes = Axes.Both,
                            Children = new Drawable[]
                            {
                                searchTextBox = new TestBrowserTextBox
                                {
                                    OnCommit = delegate
                                    {
                                        var firstTest = leftFlowContainer.Where(b => b.IsPresent).SelectMany(b => b.FilterableChildren).OfType<TestSceneSubButton>().FirstOrDefault(b => b.MatchingFilter)?.TestType;
                                        if (firstTest != null)
                                            LoadTest(firstTest);
                                    },
                                    Height = 25,
                                    RelativeSizeAxes = Axes.X,
                                    PlaceholderText = "type to search"
                                },
                                new ScrollContainer
                                {
                                    Padding = new MarginPadding { Top = 3, Bottom = 20 },
                                    RelativeSizeAxes = Axes.Both,
                                    Child = leftFlowContainer = new SearchContainer<TestSceneButtonGroup>
                                    {
                                        Padding = new MarginPadding(3),
                                        Direction = FillDirection.Vertical,
                                        AutoSizeAxes = Axes.Y,
                                        RelativeSizeAxes = Axes.X,
                                    }
                                }
                            }
                        }
                    }
                },
                mainContainer = new Container
                {
                    RelativeSizeAxes = Axes.Both,
                    Padding = new MarginPadding { Left = test_list_width },
                    Children = new Drawable[]
                    {
                        toolbar = new TestBrowserToolbar
                        {
                            RelativeSizeAxes = Axes.X,
                            Height = 50,
                            Depth = -1,
                        },
                        testContentContainer = new Container
                        {
                            Clock = framedClock,
                            RelativeSizeAxes = Axes.Both,
                            Padding = new MarginPadding { Top = 50 },
                            Child = compilingNotice = new Container
                            {
                                Alpha = 0,
                                Anchor = Anchor.Centre,
                                Origin = Anchor.Centre,
                                Masking = true,
                                Depth = float.MinValue,
                                CornerRadius = 5,
                                AutoSizeAxes = Axes.Both,
                                Children = new Drawable[]
                                {
                                    new Box
                                    {
                                        RelativeSizeAxes = Axes.Both,
                                        Colour = Color4.Black,
                                    },
                                    new SpriteText
                                    {
                                        Font = new FontUsage(size: 30),
                                        Text = @"Compiling new version..."
                                    }
                                },
                            }
                        }
                    }
                }
            };

            searchTextBox.Current.ValueChanged += e => leftFlowContainer.SearchTerm = e.NewValue;

            if (RuntimeInfo.SupportsJIT)
            {
                backgroundCompiler = new DynamicClassCompiler<TestScene>();
                backgroundCompiler.CompilationStarted += compileStarted;
                backgroundCompiler.CompilationFinished += compileFinished;
                backgroundCompiler.CompilationFailed += compileFailed;
                try
                {
                    backgroundCompiler.Start();
                }
                catch
                {
                    //it's okay for this to fail for now.
                }
            }

            foreach (Assembly asm in assemblies)
                toolbar.AddAssembly(asm.GetName().Name, asm);

            Assembly.BindValueChanged(updateList);
            RunAllSteps.BindValueChanged(v => runTests(null));
            PlaybackRate.BindValueChanged(e => rateAdjustClock.Rate = e.NewValue, true);
        }

        protected override void Dispose(bool isDisposing)
        {
            base.Dispose(isDisposing);
            backgroundCompiler?.Dispose();
        }

        private void compileStarted() => Schedule(() =>
        {
            compilingNotice.Show();
            compilingNotice.FadeColour(Color4.White);
        });

        private void compileFailed(Exception ex) => Schedule(() =>
        {
            showLogOverlay.Value = true;
            Logger.Error(ex, "Error with dynamic compilation!");

            compilingNotice.FadeIn(100, Easing.OutQuint).Then().FadeOut(800, Easing.InQuint);
            compilingNotice.FadeColour(Color4.Red, 100);
        });

        private void compileFinished(Type newType) => Schedule(() =>
        {
            compilingNotice.FadeOut(800, Easing.InQuint);
            compilingNotice.FadeColour(Color4.YellowGreen, 100);

            int i = TestTypes.FindIndex(t => t.Name == newType.Name && t.Assembly.GetName().Name == newType.Assembly.GetName().Name);

            if (i < 0)
                TestTypes.Add(newType);
            else
                TestTypes[i] = newType;

            try
            {
                LoadTest(newType, isDynamicLoad: true);
            }
            catch (Exception e)
            {
                compileFailed(e);
            }
        });

        protected override void LoadComplete()
        {
            base.LoadComplete();

            if (CurrentTest == null)
                LoadTest(TestTypes.Find(t => t.Name == config.Get<string>(TestBrowserSetting.LastTest)));
        }

        private void toggleTestList()
        {
            if (leftContainer.Width > 0)
            {
                leftContainer.Width = 0;
                mainContainer.Padding = new MarginPadding();
            }
            else
            {
                leftContainer.Width = test_list_width;
                mainContainer.Padding = new MarginPadding { Left = test_list_width };
            }
        }

        protected override bool OnKeyDown(KeyDownEvent e)
        {
            if (!e.Repeat)
            {
                switch (e.Key)
                {
                    case Key.Escape:
                        exit();
                        return true;
                }
            }

            return base.OnKeyDown(e);
        }

        public override IEnumerable<KeyBinding> DefaultKeyBindings => new[]
        {
            new KeyBinding(new[] { InputKey.Control, InputKey.F }, TestBrowserAction.Search),
            new KeyBinding(new[] { InputKey.Control, InputKey.R }, TestBrowserAction.Reload), // for macOS

            new KeyBinding(new[] { InputKey.Super, InputKey.F }, TestBrowserAction.Search), // for macOS
            new KeyBinding(new[] { InputKey.Super, InputKey.R }, TestBrowserAction.Reload), // for macOS

            new KeyBinding(new[] { InputKey.Control, InputKey.H }, TestBrowserAction.ToggleTestList),
        };

        public bool OnPressed(TestBrowserAction action)
        {
            switch (action)
            {
                case TestBrowserAction.Search:
                    if (leftContainer.Width == 0) toggleTestList();
                    GetContainingInputManager().ChangeFocus(searchTextBox);
                    return true;
                case TestBrowserAction.Reload:
                    LoadTest(CurrentTest.GetType());
                    return true;
                case TestBrowserAction.ToggleTestList:
                    toggleTestList();
                    return true;
            }

            return false;
        }

        public bool OnReleased(TestBrowserAction action) => false;

        public void LoadTest(Type testType = null, Action onCompletion = null, bool isDynamicLoad = false)
        {
            if (testType == null && TestTypes.Count > 0)
                testType = TestTypes[0];

            config.Set(TestBrowserSetting.LastTest, testType?.Name ?? string.Empty);

            if (testType == null)
                return;

            var newTest = (TestScene)Activator.CreateInstance(testType);

            const string dynamic_prefix = "dynamic";

            // if we are a dynamically compiled type (via DynamicClassCompiler) we should update the dropdown accordingly.
            if (isDynamicLoad)
                toolbar.AddAssembly($"{dynamic_prefix} ({testType.Name})", testType.Assembly);
            else
                TestTypes.RemoveAll(t => t.Assembly.FullName.Contains(dynamic_prefix));

            Assembly.Value = testType.Assembly;

            var lastTest = CurrentTest;

            CurrentTest = newTest;
            CurrentTest.OnLoadComplete += _ => Schedule(() => finishLoad(newTest, lastTest, onCompletion));

            updateButtons();
            resetRecording();

            testContentContainer.Add(new ErrorCatchingDelayedLoadWrapper(CurrentTest, isDynamicLoad)
            {
                OnCaughtError = compileFailed
            });
        }

        private void resetRecording()
        {
            CurrentFrame.Value = 0;
            if (RecordState.Value == Testing.RecordState.Stopped)
                RecordState.Value = Testing.RecordState.Normal;
        }

        private void finishLoad(Drawable newTest, Drawable lastTest, Action onCompletion)
        {
            if (lastTest?.Parent != null)
            {
                testContentContainer.Remove(lastTest.Parent);
                lastTest.Dispose();
            }

            if (CurrentTest != newTest)
            {
                // There could have been multiple loads fired after us. In such a case we want to silently remove ourselves.
                testContentContainer.Remove(newTest.Parent);
                return;
            }

            updateButtons();

            var methods = newTest.GetType().GetMethods();

            bool hadTestAttributeTest = false;

            foreach (var m in methods.Where(m => m.Name != nameof(TestScene.TestConstructor)))
            {
                if (m.GetCustomAttributes(typeof(TestAttribute), false).Any())
                {
                    hadTestAttributeTest = true;
                    CurrentTest.AddLabel(m.Name);

                    addSetUpSteps();

                    m.Invoke(CurrentTest, null);
                }

                foreach (var tc in m.GetCustomAttributes(typeof(TestCaseAttribute), false).OfType<TestCaseAttribute>())
                {
                    hadTestAttributeTest = true;
                    CurrentTest.AddLabel($"{m.Name}({string.Join(", ", tc.Arguments)})");

                    addSetUpSteps();

                    m.Invoke(CurrentTest, tc.Arguments);
                }
            }

            // even if no [Test] or [TestScene] methods were found, [SetUp] steps should be added.
            if (!hadTestAttributeTest)
                addSetUpSteps();

            backgroundCompiler?.Checkpoint(CurrentTest);
            runTests(onCompletion);
            updateButtons();

            void addSetUpSteps()
            {
                var setUpMethods = methods.Where(m => m.Name != nameof(TestScene.SetUpTestForNUnit) && m.GetCustomAttributes(typeof(SetUpAttribute), false).Length > 0).ToArray();

                if (setUpMethods.Any())
                {
                    CurrentTest.AddStep(new SetUpStep
                    {
                        Action = () => setUpMethods.ForEach(s => s.Invoke(CurrentTest, null))
                    });
                }

                CurrentTest.RunSetUpSteps();
            }
        }

        private class SetUpStep : SingleStepButton
        {
            public SetUpStep()
            {
                Text = "[SetUp]";
                LightColour = Color4.Teal;
            }
        }

        private void runTests(Action onCompletion)
        {
            int actualStepCount = 0;
            CurrentTest.RunAllSteps(onCompletion, e => Logger.Log($@"Error on step: {e}"), s =>
            {
                if (!interactive || RunAllSteps.Value)
                    return false;

                if (actualStepCount > 0)
                    // stop once one actual step has been run.
                    return true;

                if (!(s is SetUpStep) && !(s is LabelStep))
                    actualStepCount++;

                return false;
            });
        }

        private void updateButtons()
        {
            foreach (var b in leftFlowContainer.Children)
                b.Current = CurrentTest.GetType();
        }

        private class ErrorCatchingDelayedLoadWrapper : DelayedLoadWrapper
        {
            private readonly bool catchErrors;
            private bool hasCaught;

            public Action<Exception> OnCaughtError;

            public ErrorCatchingDelayedLoadWrapper(Drawable content, bool catchErrors)
                : base(content, 0)
            {
                this.catchErrors = catchErrors;
            }

            public override bool UpdateSubTree()
            {
                try
                {
                    return base.UpdateSubTree();
                }
                catch (Exception e)
                {
                    if (!catchErrors)
                        throw;

                    // without this we will enter an infinite loading loop (DelayedLoadWrapper will see the child removed below and retry).
                    hasCaught = true;

                    OnCaughtError?.Invoke(e);
                    RemoveInternal(Content);
                }

                return false;
            }

            protected override bool ShouldLoadContent => !hasCaught;
        }

        private class TestBrowserTextBox : BasicTextBox
        {
            protected override float LeftRightPadding => TestSceneButton.LEFT_TEXT_PADDING;

            public TestBrowserTextBox()
            {
                TextFlow.Height = 0.75f;
            }
        }
    }

    internal enum RecordState
    {
        /// <summary>
        /// The game is playing back normally.
        /// </summary>
        Normal,

        /// <summary>
        /// Drawn game frames are currently being recorded.
        /// </summary>
        Recording,

        /// <summary>
        /// The default game playback is stopped, recorded frames are being played back.
        /// </summary>
        Stopped
    }

    public enum TestBrowserAction
    {
        ToggleTestList,
        Reload,
        Search
    }
}<|MERGE_RESOLUTION|>--- conflicted
+++ resolved
@@ -35,13 +35,8 @@
     {
         public TestScene CurrentTest { get; private set; }
 
-<<<<<<< HEAD
-        private TextBox searchTextBox;
+        private BasicTextBox searchTextBox;
         private SearchContainer<TestSceneButtonGroup> leftFlowContainer;
-=======
-        private BasicTextBox searchTextBox;
-        private SearchContainer<TestCaseButtonGroup> leftFlowContainer;
->>>>>>> ab11fb5b
         private Container testContentContainer;
         private Container compilingNotice;
 
@@ -85,7 +80,7 @@
         {
             leftFlowContainer.Clear();
 
-            //Add buttons for each TestScene.
+            //Add buttons for each TestCase.
             string namespacePrefix = TestTypes.Select(t => t.Namespace).GetCommonPrefix();
 
             leftFlowContainer.AddRange(TestTypes.Where(t => t.Assembly == args.NewValue)
@@ -457,7 +452,7 @@
                 }
             }
 
-            // even if no [Test] or [TestScene] methods were found, [SetUp] steps should be added.
+            // even if no [Test] or [TestCase] methods were found, [SetUp] steps should be added.
             if (!hadTestAttributeTest)
                 addSetUpSteps();
 
