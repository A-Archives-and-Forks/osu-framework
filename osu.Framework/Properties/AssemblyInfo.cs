--- conflicted
+++ resolved
@@ -1,59 +1,11 @@
-﻿// Copyright (c) 2007-2017 ppy Pty Ltd <contact@ppy.sh>.
-// Licensed under the MIT Licence - https://raw.githubusercontent.com/ppy/osu-framework/master/LICENCE
-
-using System.Runtime.CompilerServices;
-<<<<<<< HEAD
-=======
-using System.Runtime.InteropServices;
-using osu.Framework.Testing;
-
-// General Information about an assembly is controlled through the following
-// set of attributes. Change these attribute values to modify the information
-// associated with an assembly.
-
-[assembly: AssemblyTitle("osu!framework")]
-[assembly: AssemblyDescription("Framework to support osu!")]
-[assembly: AssemblyConfiguration("")]
-[assembly: AssemblyCompany("ppy Pty Ltd")]
-[assembly: AssemblyProduct("osu!framework")]
-[assembly: AssemblyCopyright("Copyright © ppy Pty Ltd 2017")]
-[assembly: AssemblyTrademark("")]
-[assembly: AssemblyCulture("")]
->>>>>>> 8366ab17
-
-// We publish our internal attributes to other sub-projects of the framework.
-// Note, that we omit visual tests as they are meant to test the framework
-// behavior "in the wild".
-
-<<<<<<< HEAD
-[assembly: InternalsVisibleTo("osu.Framework.Tests")]
-
-=======
-[assembly: InternalsVisibleTo("osu.Framework.Tests")]
-[assembly: InternalsVisibleTo(DynamicClassCompiler.DYNAMIC_ASSEMBLY_NAME)]
-
-// Setting ComVisible to false makes the types in this assembly not visible
-// to COM components.  If you need to access a type in this assembly from
-// COM, set the ComVisible attribute to true on that type.
-
-[assembly: ComVisible(false)]
-
-// The following GUID is for the ID of the typelib if this project is exposed to COM
-
-[assembly: Guid("c76bf5b3-985e-4d39-95fe-97c9c879b83a")]
-
-// Version information for an assembly consists of the following four values:
-//
-//      Major Version
-//      Minor Version
-//      Build Number
-//      Revision
-//
-// You can specify all the values or you can default the Build and Revision Numbers
-// by using the '*' as shown below:
-// [assembly: AssemblyVersion("1.0.*")]
-
-[assembly: AssemblyVersion("1.0.0.0")]
-[assembly: AssemblyFileVersion("1.0.0.0")]
-
->>>>>>> 8366ab17
+﻿// Copyright (c) 2007-2017 ppy Pty Ltd <contact@ppy.sh>.
+// Licensed under the MIT Licence - https://raw.githubusercontent.com/ppy/osu-framework/master/LICENCE
+
+using System.Runtime.CompilerServices;
+
+// We publish our internal attributes to other sub-projects of the framework.
+// Note, that we omit visual tests as they are meant to test the framework
+// behavior "in the wild".
+
+[assembly: InternalsVisibleTo("osu.Framework.Tests")]
+[assembly: InternalsVisibleTo(DynamicClassCompiler.DYNAMIC_ASSEMBLY_NAME)]