--- conflicted
+++ resolved
@@ -474,12 +474,7 @@
 
             try
             {
-<<<<<<< HEAD
-                if ((this as DesktopGameHost)?.UseSdl != true)
-                    toolkit = toolkitOptions != null ? Toolkit.Init(toolkitOptions) : Toolkit.Init();
-=======
                 SetupToolkit();
->>>>>>> f1236a3f
 
                 AppDomain.CurrentDomain.UnhandledException += unhandledExceptionHandler;
                 TaskScheduler.UnobservedTaskException += unobservedExceptionHandler;
