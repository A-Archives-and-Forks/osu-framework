--- conflicted
+++ resolved
@@ -5,11 +5,7 @@
 using System.Drawing;
 using System.Runtime.InteropServices;
 using System.Runtime.Versioning;
-<<<<<<< HEAD
-using osu.Framework.Allocation;
 using osu.Framework.Input;
-=======
->>>>>>> 316bbceb
 using osu.Framework.Input.Handlers.Mouse;
 using osu.Framework.Platform.SDL3;
 using osu.Framework.Platform.Windows.Native;
@@ -97,13 +93,7 @@
             }
         }
 
-<<<<<<< HEAD
-        #region IME handling
-
         public override void StartTextInput(TextInputProperties properties)
-=======
-        public override void StartTextInput(bool allowIme)
->>>>>>> 316bbceb
         {
             base.StartTextInput(properties);
             ScheduleCommand(() => Imm.SetImeAllowed(WindowHandle, properties.Type.SupportsIme() && properties.AllowIme));
