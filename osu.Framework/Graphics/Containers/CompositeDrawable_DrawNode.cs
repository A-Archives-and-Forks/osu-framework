﻿// Copyright (c) ppy Pty Ltd <contact@ppy.sh>. Licensed under the MIT Licence.
// See the LICENCE file in the repository root for full licence text.

using System.Collections.Generic;
using osu.Framework.Graphics.OpenGL;
using osu.Framework.Graphics.Primitives;
using osu.Framework.Graphics.Shaders;
using osu.Framework.Graphics.Batches;
using osuTK;
using osu.Framework.Graphics.Textures;
using osu.Framework.Graphics.Colour;
using System;
using System.Runtime.CompilerServices;
using osu.Framework.Graphics.Effects;
using osu.Framework.Graphics.OpenGL.Vertices;
using osuTK.Graphics.ES30;

namespace osu.Framework.Graphics.Containers
{
    public partial class CompositeDrawable
    {
        /// <summary>
        /// A draw node responsible for rendering a <see cref="CompositeDrawable"/> and the <see cref="DrawNode"/>s of its children.
        /// </summary>
        protected class CompositeDrawableDrawNode : DrawNode, ICompositeDrawNode
        {
            private static readonly float cos_45 = (float)Math.Cos(Math.PI / 4);

            protected new CompositeDrawable Source => (CompositeDrawable)base.Source;

            /// <summary>
            /// The <see cref="IShader"/> to use for rendering.
            /// </summary>
            protected IShader Shader { get; private set; }

            /// <summary>
            /// The <see cref="DrawNode"/>s of the children of our <see cref="CompositeDrawable"/>.
            /// </summary>
            public List<DrawNode> Children { get; set; }

            /// <summary>
            /// Information about how masking of children should be carried out.
            /// </summary>
            private MaskingInfo? maskingInfo;

            /// <summary>
            /// The screen-space version of <see cref="OpenGL.MaskingInfo.MaskingRect"/>.
            /// Used as cache of screen-space masking quads computed in previous frames.
            /// Assign null to reset.
            /// </summary>
            private Quad? screenSpaceMaskingQuad;

            /// <summary>
            /// Information about how the edge effect should be rendered.
            /// </summary>
            private EdgeEffectParameters edgeEffect;

            /// <summary>
            /// Whether to use a local vertex batch for rendering. If false, a parenting vertex batch will be used.
            /// </summary>
            private bool forceLocalVertexBatch;

            /// <summary>
            /// The vertex batch used for child quads during the back-to-front pass.
            /// </summary>
            private QuadBatch<TexturedVertex2D> quadBatch;

            /// <summary>
            /// The vertex batch used for child triangles during the front-to-back pass.
            /// </summary>
            private LinearBatch<TexturedVertex2D> triangleBatch;

            public CompositeDrawableDrawNode(CompositeDrawable source)
                : base(source)
            {
            }

            public override void ApplyState()
            {
                base.ApplyState();

                if (!Source.Masking && (Source.BorderThickness != 0.0f || edgeEffect.Type != EdgeEffectType.None))
                    throw new InvalidOperationException("Can not have border effects/edge effects if masking is disabled.");

                Vector3 scale = DrawInfo.MatrixInverse.ExtractScale();
                float blendRange = Source.MaskingSmoothness * (scale.X + scale.Y) / 2;

                float shrinkage = Source.CornerRadius - Source.CornerRadius * cos_45 + blendRange + Source.borderThickness;
                var shrunkDrawRectangle = Source.DrawRectangle.Shrink(shrinkage);

                maskingInfo = !Source.Masking
                    ? (MaskingInfo?)null
                    : new MaskingInfo
                    {
                        ScreenSpaceAABB = Source.ScreenSpaceDrawQuad.AABB,
                        MaskingRect = Source.DrawRectangle,
                        ConservativeScreenSpaceQuad = Quad.FromRectangle(shrunkDrawRectangle) * DrawInfo.Matrix,
                        ToMaskingSpace = DrawInfo.MatrixInverse,
                        CornerRadius = Source.CornerRadius,
                        BorderThickness = Source.BorderThickness,
                        BorderColour = Source.BorderColour,
                        // We are setting the linear blend range to the approximate size of a _pixel_ here.
                        // This results in the optimal trade-off between crispness and smoothness of the
                        // edges of the masked region according to sampling theory.
                        BlendRange = blendRange,
                        AlphaExponent = 1,
                    };

                edgeEffect = Source.EdgeEffect;
                screenSpaceMaskingQuad = null;
                Shader = Source.Shader;
                forceLocalVertexBatch = Source.ForceLocalVertexBatch;
            }

            public virtual bool AddChildDrawNodes => true;

            private void drawEdgeEffect()
            {
                if (maskingInfo == null || edgeEffect.Type == EdgeEffectType.None || edgeEffect.Radius <= 0.0f || edgeEffect.Colour.Linear.A <= 0)
                    return;

                RectangleF effectRect = maskingInfo.Value.MaskingRect.Inflate(edgeEffect.Radius).Offset(edgeEffect.Offset);

                if (!screenSpaceMaskingQuad.HasValue)
                    screenSpaceMaskingQuad = Quad.FromRectangle(effectRect) * DrawInfo.Matrix;

                MaskingInfo edgeEffectMaskingInfo = maskingInfo.Value;
                edgeEffectMaskingInfo.MaskingRect = effectRect;
                edgeEffectMaskingInfo.ScreenSpaceAABB = screenSpaceMaskingQuad.Value.AABB;
                edgeEffectMaskingInfo.CornerRadius = maskingInfo.Value.CornerRadius + edgeEffect.Radius + edgeEffect.Roundness;
                edgeEffectMaskingInfo.BorderThickness = 0;
                // HACK HACK HACK. We abuse blend range to give us the linear alpha gradient of
                // the edge effect along its radius using the same rounded-corners shader.
                edgeEffectMaskingInfo.BlendRange = edgeEffect.Radius;
                edgeEffectMaskingInfo.AlphaExponent = 2;
                edgeEffectMaskingInfo.EdgeOffset = edgeEffect.Offset;
                edgeEffectMaskingInfo.Hollow = edgeEffect.Hollow;
                edgeEffectMaskingInfo.HollowCornerRadius = maskingInfo.Value.CornerRadius + edgeEffect.Radius;

                GLWrapper.PushMaskingInfo(edgeEffectMaskingInfo);

                GLWrapper.SetBlend(new BlendingInfo(edgeEffect.Type == EdgeEffectType.Glow ? BlendingMode.Additive : BlendingMode.Mixture));

                Shader.Bind();

                ColourInfo colour = ColourInfo.SingleColour(edgeEffect.Colour);
                colour.TopLeft.MultiplyAlpha(DrawColourInfo.Colour.TopLeft.Linear.A);
                colour.BottomLeft.MultiplyAlpha(DrawColourInfo.Colour.BottomLeft.Linear.A);
                colour.TopRight.MultiplyAlpha(DrawColourInfo.Colour.TopRight.Linear.A);
                colour.BottomRight.MultiplyAlpha(DrawColourInfo.Colour.BottomRight.Linear.A);

<<<<<<< HEAD
                DrawQuad(Texture.WhitePixel,
=======
                DrawQuad(
                    Texture.WhitePixel,
>>>>>>> 573fefe0
                    screenSpaceMaskingQuad.Value,
                    colour, null, null, null,
                    // HACK HACK HACK. We re-use the unused vertex blend range to store the original
                    // masking blend range when rendering edge effects. This is needed for smooth inner edges
                    // with a hollow edge effect.
                    new Vector2(maskingInfo.Value.BlendRange));

                Shader.Unbind();

                GLWrapper.PopMaskingInfo();
            }

            private const int min_amount_children_to_warrant_batch = 5;

            private bool mayHaveOwnVertexBatch(int amountChildren) => forceLocalVertexBatch || amountChildren >= min_amount_children_to_warrant_batch;

            private void updateQuadBatch()
            {
                if (Children == null)
                    return;

                // This logic got roughly copied from the old osu! code base. These constants seem to have worked well so far.
                int clampedAmountChildren = MathHelper.Clamp(Children.Count, 1, 1000);
                if (mayHaveOwnVertexBatch(clampedAmountChildren) && (quadBatch == null || quadBatch.Size < clampedAmountChildren))
                    quadBatch = new QuadBatch<TexturedVertex2D>(clampedAmountChildren * 2, 500);
            }

            private void updateTriangleBatch()
            {
                if (Children == null)
                    return;

                // This logic got roughly copied from the old osu! code base. These constants seem to have worked well so far.
                int clampedAmountChildren = MathHelper.Clamp(Children.Count, 1, 1000);

                if (mayHaveOwnVertexBatch(clampedAmountChildren) && (triangleBatch == null || triangleBatch.Size < clampedAmountChildren))
                {
                    // The same general idea as updateQuadBatch(), except that each child draws up to 3 vertices * 6 triangles after quad-quad intersection
                    triangleBatch = new LinearBatch<TexturedVertex2D>(clampedAmountChildren * 2 * 3, 500, PrimitiveType.Triangles);
                }
            }

            public override void Draw(Action<TexturedVertex2D> vertexAction)
            {
                updateQuadBatch();

                // Prefer to use own vertex batch instead of the parent-owned one.
                if (quadBatch != null)
                    vertexAction = quadBatch.AddAction;

                base.Draw(vertexAction);

                drawEdgeEffect();

                if (maskingInfo != null)
                {
                    MaskingInfo info = maskingInfo.Value;
                    if (info.BorderThickness > 0)
                        info.BorderColour *= DrawColourInfo.Colour.AverageColour;

                    GLWrapper.PushMaskingInfo(info);
                }

                if (Children != null)
                    for (int i = 0; i < Children.Count; i++)
                        Children[i].Draw(vertexAction);

                if (maskingInfo != null)
                    GLWrapper.PopMaskingInfo();
            }

            protected internal override void DrawHullSubTree(DepthValue depthValue, Action<TexturedVertex2D> vertexAction)
            {
                DrawChildrenHulls(depthValue, vertexAction);
                base.DrawHullSubTree(depthValue, vertexAction);
            }

            /// <summary>
            /// Performs <see cref="DrawHullSubTree"/> on all children of this <see cref="CompositeDrawableDrawNode"/>.
            /// </summary>
            /// <param name="depthValue">The previous depth value.</param>
            /// <param name="vertexAction">The action to be performed on each vertex of the draw node in order to draw it if required. This is primarily used by textured sprites.</param>
            [MethodImpl(MethodImplOptions.AggressiveInlining)]
            protected virtual void DrawChildrenHulls(DepthValue depthValue, Action<TexturedVertex2D> vertexAction)
            {
                bool canIncrement = depthValue.CanIncrement;

                // Assume that if we can't increment the depth value, no child can, thus nothing will be drawn.
                if (canIncrement)
                {
                    updateTriangleBatch();

                    // Prefer to use own vertex batch instead of the parent-owned one.
                    if (triangleBatch != null)
                        vertexAction = triangleBatch.AddAction;

                    if (maskingInfo != null)
                        GLWrapper.PushMaskingInfo(maskingInfo.Value);
                }

                // We still need to invoke this method recursively for all children so their depth value is updated
                if (Children != null)
                {
                    for (int i = Children.Count - 1; i >= 0; i--)
                        Children[i].DrawHullSubTree(depthValue, vertexAction);
                }

                // Assume that if we can't increment the depth value, no child can, thus nothing will be drawn.
                if (canIncrement)
                {
                    if (maskingInfo != null)
                        GLWrapper.PopMaskingInfo();
                }
            }

            protected override void Dispose(bool isDisposing)
            {
                base.Dispose(isDisposing);

                quadBatch?.Dispose();
                triangleBatch?.Dispose();
            }
        }
    }
}<|MERGE_RESOLUTION|>--- conflicted
+++ resolved
@@ -149,12 +149,8 @@
                 colour.TopRight.MultiplyAlpha(DrawColourInfo.Colour.TopRight.Linear.A);
                 colour.BottomRight.MultiplyAlpha(DrawColourInfo.Colour.BottomRight.Linear.A);
 
-<<<<<<< HEAD
-                DrawQuad(Texture.WhitePixel,
-=======
                 DrawQuad(
                     Texture.WhitePixel,
->>>>>>> 573fefe0
                     screenSpaceMaskingQuad.Value,
                     colour, null, null, null,
                     // HACK HACK HACK. We re-use the unused vertex blend range to store the original
