﻿// Copyright (c) 2007-2016 ppy Pty Ltd <contact@ppy.sh>.
// Licensed under the MIT Licence - https://raw.githubusercontent.com/ppy/osu-framework/master/LICENCE

using System;
using System.Linq;
using osu.Framework.Cached;
using osu.Framework.Graphics.Transformations;
using OpenTK;

namespace osu.Framework.Graphics.Containers
{
    public class FlowContainer : AutoSizeContainer
    {
        internal event Action OnLayout;

        public EasingTypes LayoutEasing;

        public int LayoutDuration
        {
            get { return Math.Max(0, layout.RefreshInterval); }
            set { layout.RefreshInterval = value; }
        }

        private FlowDirection direction = FlowDirection.Full;

        public FlowDirection Direction
        {
            get { return direction; }
            set
            {
                if (value == direction) return;
                direction = value;

                layout.Invalidate();
            }
        }

        Vector2 maximumSize;

        /// <summary>
        /// Optional maximum dimensions for this container.
        /// </summary>
        public Vector2 MaximumSize
        {
            get { return maximumSize; }
            set
            {
                if (maximumSize == value) return;

                maximumSize = value;
                Invalidate();
            }
        }

<<<<<<< HEAD
        /// <summary>
        /// Pixel spacing added between our Children
        /// </summary>
        Vector2 spacing;
        public Vector2 Spacing
        {
            get { return spacing; }
            set
            {
                if (spacing == value) return;

                spacing = value;
=======
        Vector2 elementPadding;
        public Vector2 ElementPadding
        {
            get { return elementPadding; }
            set
            {
                if (elementPadding == value) return;

                elementPadding = value;
>>>>>>> f9786729
                Invalidate();
            }
        }

        public override bool Invalidate(Invalidation invalidation = Invalidation.All, Drawable source = null, bool shallPropagate = true)
        {
            if ((invalidation & (Invalidation.Position | Invalidation.SizeInParentSpace | Invalidation.Visibility)) > 0)
                layout.Invalidate();

            return base.Invalidate(invalidation, source, shallPropagate);
        }

        public override void Add(Drawable drawable)
        {
            //let's force an instant re-flow on adding a new drawable for now.
            layout.Invalidate();
            base.Add(drawable);
        }

        private Cached<Vector2> layout = new Cached<Vector2>();

        protected override void UpdateLayout()
        {
            base.UpdateLayout();

            if (!layout.EnsureValid())
            {
                layout.Refresh(delegate
                {
                    OnLayout?.Invoke();

                    if (Children.FirstOrDefault() == null) return Vector2.Zero;

<<<<<<< HEAD
                    Vector2 current = new Vector2(0, 0);
=======
                    Vector2 current = new Vector2(Math.Max(0, ElementPadding.X), Math.Max(0, ElementPadding.Y));
>>>>>>> f9786729

                    Vector2 max = maximumSize;
                    if (direction == FlowDirection.Full && maximumSize == Vector2.Zero)
                    {
                        var s = Size;

                        //If we are autosize and haven't specified a maximum size, we should allow infinite expansion.
                        //If we are inheriting then we need to use the parent size (our ActualSize).
                        max.X = (RelativeSizeAxes & Axes.X) == 0 ? float.MaxValue : s.X;
                        max.Y = (RelativeSizeAxes & Axes.Y) == 0 ? float.MaxValue : s.Y;
                    }

                    float rowMaxHeight = 0;
                    foreach (Drawable d in Children)
                    {
                        Vector2 size = Vector2.Zero;

                        if (d.IsVisible)
                        {
                            size = d.Size * d.Scale * ChildScale;

                            //We've exceeded our allowed width, move to a new row
                            if (Direction != FlowDirection.HorizontalOnly && current.X + size.X > max.X)
                            {
<<<<<<< HEAD
                                current.X = 0;
=======
                                current.X = Math.Max(0, ElementPadding.X);
>>>>>>> f9786729
                                current.Y += rowMaxHeight;

                                rowMaxHeight = 0;
                            }

                            //todo: check this is correct
<<<<<<< HEAD
                            if (size.X > 0) size.X = Math.Max(0, size.X + Spacing.X);
                            if (size.Y > 0) size.Y = Math.Max(0, size.Y + Spacing.Y);
=======
                            if (size.X > 0) size.X = Math.Max(0, size.X + ElementPadding.X);
                            if (size.Y > 0) size.Y = Math.Max(0, size.Y + ElementPadding.Y);
>>>>>>> f9786729

                            if (size.Y > rowMaxHeight) rowMaxHeight = size.Y;
                        }

                        if (current != d.Position)
                            d.MoveTo(current, LayoutDuration, LayoutEasing);

                        current.X += size.X;
                    }

                    return current;
                });
            }
        }
    }

    [Flags]
    public enum FlowDirection
    {
        HorizontalOnly = 1 << 0,
        VerticalOnly = 1 << 1,

        Full = HorizontalOnly | VerticalOnly
    }
}
<|MERGE_RESOLUTION|>--- conflicted
+++ resolved
@@ -1,183 +1,158 @@
-﻿// Copyright (c) 2007-2016 ppy Pty Ltd <contact@ppy.sh>.
-// Licensed under the MIT Licence - https://raw.githubusercontent.com/ppy/osu-framework/master/LICENCE
-
-using System;
-using System.Linq;
-using osu.Framework.Cached;
-using osu.Framework.Graphics.Transformations;
-using OpenTK;
-
-namespace osu.Framework.Graphics.Containers
-{
-    public class FlowContainer : AutoSizeContainer
-    {
-        internal event Action OnLayout;
-
-        public EasingTypes LayoutEasing;
-
-        public int LayoutDuration
-        {
-            get { return Math.Max(0, layout.RefreshInterval); }
-            set { layout.RefreshInterval = value; }
-        }
-
-        private FlowDirection direction = FlowDirection.Full;
-
-        public FlowDirection Direction
-        {
-            get { return direction; }
-            set
-            {
-                if (value == direction) return;
-                direction = value;
-
-                layout.Invalidate();
-            }
-        }
-
-        Vector2 maximumSize;
-
-        /// <summary>
-        /// Optional maximum dimensions for this container.
-        /// </summary>
-        public Vector2 MaximumSize
-        {
-            get { return maximumSize; }
-            set
-            {
-                if (maximumSize == value) return;
-
-                maximumSize = value;
-                Invalidate();
-            }
-        }
-
-<<<<<<< HEAD
-        /// <summary>
-        /// Pixel spacing added between our Children
-        /// </summary>
-        Vector2 spacing;
-        public Vector2 Spacing
-        {
-            get { return spacing; }
-            set
-            {
-                if (spacing == value) return;
-
-                spacing = value;
-=======
-        Vector2 elementPadding;
-        public Vector2 ElementPadding
-        {
-            get { return elementPadding; }
-            set
-            {
-                if (elementPadding == value) return;
-
-                elementPadding = value;
->>>>>>> f9786729
-                Invalidate();
-            }
-        }
-
-        public override bool Invalidate(Invalidation invalidation = Invalidation.All, Drawable source = null, bool shallPropagate = true)
-        {
-            if ((invalidation & (Invalidation.Position | Invalidation.SizeInParentSpace | Invalidation.Visibility)) > 0)
-                layout.Invalidate();
-
-            return base.Invalidate(invalidation, source, shallPropagate);
-        }
-
-        public override void Add(Drawable drawable)
-        {
-            //let's force an instant re-flow on adding a new drawable for now.
-            layout.Invalidate();
-            base.Add(drawable);
-        }
-
-        private Cached<Vector2> layout = new Cached<Vector2>();
-
-        protected override void UpdateLayout()
-        {
-            base.UpdateLayout();
-
-            if (!layout.EnsureValid())
-            {
-                layout.Refresh(delegate
-                {
-                    OnLayout?.Invoke();
-
-                    if (Children.FirstOrDefault() == null) return Vector2.Zero;
-
-<<<<<<< HEAD
-                    Vector2 current = new Vector2(0, 0);
-=======
-                    Vector2 current = new Vector2(Math.Max(0, ElementPadding.X), Math.Max(0, ElementPadding.Y));
->>>>>>> f9786729
-
-                    Vector2 max = maximumSize;
-                    if (direction == FlowDirection.Full && maximumSize == Vector2.Zero)
-                    {
-                        var s = Size;
-
-                        //If we are autosize and haven't specified a maximum size, we should allow infinite expansion.
-                        //If we are inheriting then we need to use the parent size (our ActualSize).
-                        max.X = (RelativeSizeAxes & Axes.X) == 0 ? float.MaxValue : s.X;
-                        max.Y = (RelativeSizeAxes & Axes.Y) == 0 ? float.MaxValue : s.Y;
-                    }
-
-                    float rowMaxHeight = 0;
-                    foreach (Drawable d in Children)
-                    {
-                        Vector2 size = Vector2.Zero;
-
-                        if (d.IsVisible)
-                        {
-                            size = d.Size * d.Scale * ChildScale;
-
-                            //We've exceeded our allowed width, move to a new row
-                            if (Direction != FlowDirection.HorizontalOnly && current.X + size.X > max.X)
-                            {
-<<<<<<< HEAD
-                                current.X = 0;
-=======
-                                current.X = Math.Max(0, ElementPadding.X);
->>>>>>> f9786729
-                                current.Y += rowMaxHeight;
-
-                                rowMaxHeight = 0;
-                            }
-
-                            //todo: check this is correct
-<<<<<<< HEAD
-                            if (size.X > 0) size.X = Math.Max(0, size.X + Spacing.X);
-                            if (size.Y > 0) size.Y = Math.Max(0, size.Y + Spacing.Y);
-=======
-                            if (size.X > 0) size.X = Math.Max(0, size.X + ElementPadding.X);
-                            if (size.Y > 0) size.Y = Math.Max(0, size.Y + ElementPadding.Y);
->>>>>>> f9786729
-
-                            if (size.Y > rowMaxHeight) rowMaxHeight = size.Y;
-                        }
-
-                        if (current != d.Position)
-                            d.MoveTo(current, LayoutDuration, LayoutEasing);
-
-                        current.X += size.X;
-                    }
-
-                    return current;
-                });
-            }
-        }
-    }
-
-    [Flags]
-    public enum FlowDirection
-    {
-        HorizontalOnly = 1 << 0,
-        VerticalOnly = 1 << 1,
-
-        Full = HorizontalOnly | VerticalOnly
-    }
-}
+﻿// Copyright (c) 2007-2016 ppy Pty Ltd <contact@ppy.sh>.
+// Licensed under the MIT Licence - https://raw.githubusercontent.com/ppy/osu-framework/master/LICENCE
+
+using System;
+using System.Linq;
+using osu.Framework.Cached;
+using osu.Framework.Graphics.Transformations;
+using OpenTK;
+
+namespace osu.Framework.Graphics.Containers
+{
+    public class FlowContainer : AutoSizeContainer
+    {
+        internal event Action OnLayout;
+
+        public EasingTypes LayoutEasing;
+
+        public int LayoutDuration
+        {
+            get { return Math.Max(0, layout.RefreshInterval); }
+            set { layout.RefreshInterval = value; }
+        }
+
+        private FlowDirection direction = FlowDirection.Full;
+
+        public FlowDirection Direction
+        {
+            get { return direction; }
+            set
+            {
+                if (value == direction) return;
+                direction = value;
+
+                layout.Invalidate();
+            }
+        }
+
+        Vector2 maximumSize;
+
+        /// <summary>
+        /// Optional maximum dimensions for this container.
+        /// </summary>
+        public Vector2 MaximumSize
+        {
+            get { return maximumSize; }
+            set
+            {
+                if (maximumSize == value) return;
+
+                maximumSize = value;
+                Invalidate();
+            }
+        }
+
+        /// <summary>
+        /// Pixel spacing added between our Children
+        /// </summary>
+        Vector2 spacing;
+        public Vector2 Spacing
+        {
+            get { return spacing; }
+            set
+            {
+                if (spacing == value) return;
+
+                spacing = value;
+                Invalidate();
+            }
+        }
+
+        public override bool Invalidate(Invalidation invalidation = Invalidation.All, Drawable source = null, bool shallPropagate = true)
+        {
+            if ((invalidation & (Invalidation.Position | Invalidation.SizeInParentSpace | Invalidation.Visibility)) > 0)
+                layout.Invalidate();
+
+            return base.Invalidate(invalidation, source, shallPropagate);
+        }
+
+        public override void Add(Drawable drawable)
+        {
+            //let's force an instant re-flow on adding a new drawable for now.
+            layout.Invalidate();
+            base.Add(drawable);
+        }
+
+        private Cached<Vector2> layout = new Cached<Vector2>();
+
+        protected override void UpdateLayout()
+        {
+            base.UpdateLayout();
+
+            if (!layout.EnsureValid())
+            {
+                layout.Refresh(delegate
+                {
+                    OnLayout?.Invoke();
+
+                    if (Children.FirstOrDefault() == null) return Vector2.Zero;
+
+                    Vector2 current = new Vector2(0, 0);
+
+                    Vector2 max = maximumSize;
+                    if (direction == FlowDirection.Full && maximumSize == Vector2.Zero)
+                    {
+                        var s = Size;
+
+                        //If we are autosize and haven't specified a maximum size, we should allow infinite expansion.
+                        //If we are inheriting then we need to use the parent size (our ActualSize).
+                        max.X = (RelativeSizeAxes & Axes.X) == 0 ? float.MaxValue : s.X;
+                        max.Y = (RelativeSizeAxes & Axes.Y) == 0 ? float.MaxValue : s.Y;
+                    }
+
+                    float rowMaxHeight = 0;
+                    foreach (Drawable d in Children)
+                    {
+                        Vector2 size = Vector2.Zero;
+
+                        if (d.IsVisible)
+                        {
+                            size = d.Size * d.Scale * ChildScale;
+
+                            //We've exceeded our allowed width, move to a new row
+                            if (Direction != FlowDirection.HorizontalOnly && current.X + size.X > max.X)
+                            {
+                                current.X = 0;
+                                current.Y += rowMaxHeight;
+
+                                rowMaxHeight = 0;
+                            }
+
+                            //todo: check this is correct
+                            if (size.X > 0) size.X = Math.Max(0, size.X + Spacing.X);
+                            if (size.Y > 0) size.Y = Math.Max(0, size.Y + Spacing.Y);
+
+                            if (size.Y > rowMaxHeight) rowMaxHeight = size.Y;
+                        }
+
+                        if (current != d.Position)
+                            d.MoveTo(current, LayoutDuration, LayoutEasing);
+
+                        current.X += size.X;
+                    }
+
+                    return current;
+                });
+            }
+        }
+    }
+
+    [Flags]
+    public enum FlowDirection
+    {
+        HorizontalOnly = 1 << 0,
+        VerticalOnly = 1 << 1,
+
+        Full = HorizontalOnly | VerticalOnly
+    }
+}