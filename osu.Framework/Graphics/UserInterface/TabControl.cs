﻿// Copyright (c) ppy Pty Ltd <contact@ppy.sh>. Licensed under the MIT Licence.
// See the LICENCE file in the repository root for full licence text.

using System;
using System.Collections.Generic;
using System.Diagnostics;
using System.Linq;
using JetBrains.Annotations;
using osu.Framework.Bindables;
using osu.Framework.Extensions.EnumExtensions;
using osu.Framework.Graphics.Containers;
using osu.Framework.Input;
using osu.Framework.Input.Bindings;
using osu.Framework.Input.Events;
using osuTK;

namespace osu.Framework.Graphics.UserInterface
{
    /// <summary>
    /// A single-row control to display a list of selectable tabs along with an optional right-aligned dropdown
    /// containing overflow items (tabs which cannot be displayed in the allocated width). Includes
    /// support for pinning items, causing them to be displayed before all other items at the
    /// start of the list.
    /// </summary>
    /// <remarks>
    /// If a multi-line (or vertical) tab control is required, <see cref="TabFillFlowContainer.AllowMultiline"/> must be set to true.
    /// Without this, <see cref="TabControl{T}"/> will automatically hide extra items.
    /// </remarks>
    /// <typeparam name="T">The type of item to be represented by tabs.</typeparam>
    public abstract class TabControl<T> : CompositeDrawable, IHasCurrentValue<T>, IKeyBindingHandler<PlatformAction>
    {
        private readonly BindableWithCurrent<T> current = new BindableWithCurrent<T>();

        public Bindable<T> Current
        {
            get => current.Current;
            set => current.Current = value;
        }

        /// <summary>
        /// A collection of all tabs which are valid switch targets, sorted by their order of appearance.
        /// </summary>
        protected internal IEnumerable<TabItem<T>> SwitchableTabs => AllTabs.Where(tab => tab.IsSwitchable);

        /// <summary>
        /// The collection of all tabs, sorted by their order of appearance.
        /// </summary>
        protected internal IEnumerable<TabItem<T>> AllTabs => TabContainer.AllTabItems;

        /// <summary>
        /// All items which are currently present and visible in the tab control.
        /// </summary>
        public IEnumerable<T> VisibleItems => TabContainer.TabItems.Select(t => t.Value).Distinct();

        private readonly List<T> items = new List<T>();

        /// <summary>
        /// The list of all items contained by this <see cref="TabControl{T}"/>.
        /// </summary>
        [NotNull]
        public IReadOnlyList<T> Items
        {
            get => items;
            set
            {
                foreach (var item in items.ToList())
                    RemoveItem(item);

                foreach (var item in value)
                    AddItem(item);
            }
        }

        /// <summary>
        /// When true, tabs selected from the overflow dropdown will be moved to the front of the list (after pinned items).
        /// </summary>
        public bool AutoSort { set; get; }

        /// <summary>
        /// The <see cref="Dropdown{T}"/> which is displayed when tabs overflow the visible bounds of this <see cref="TabControl{T}"/>.
        /// </summary>
        [CanBeNull]
        protected readonly Dropdown<T> Dropdown;

        /// <summary>
        /// The flow of <see cref="TabItem{T}"/>s.
        /// </summary>
        protected readonly TabFillFlowContainer TabContainer;

        /// <summary>
        /// The currently-selected <see cref="TabItem{T}"/>.
        /// </summary>
        protected TabItem<T> SelectedTab { get; private set; }

        /// <summary>
        /// When <c>true</c>, the first available tab (if any) will be selected at the point of <see cref="LoadComplete"/>.
        /// </summary>
        public bool SelectFirstTabByDefault { get; set; } = true;

        /// <summary>
        /// When true, tabs can be switched back and forth using <see cref="PlatformAction.DocumentPrevious"/> and <see cref="PlatformAction.DocumentNext"/> respectively.
        /// </summary>
        public bool IsSwitchable { get; set; }

        /// <summary>
        /// Whether a new tab should be automatically switched to when the current tab is removed.
        /// </summary>
        /// <remarks>
        /// When <c>true</c>:
        /// <list type="bullet">
        /// <item>
        /// <description>If the current tab is not the only tab in the <see cref="TabControl{T}"/>, then the next or previous tab will be selected depending on the current tab's position.</description>
        /// </item>
        /// <item>
        /// <description>If the current tab is the only tab in the <see cref="TabControl{T}"/>, then selection will be cleared.</description>
        /// </item>
        /// </list>
        /// </remarks>
        public bool SwitchTabOnRemove { get; set; } = true;

        /// <summary>
        /// Creates an optional overflow dropdown.
        /// When implementing this dropdown make sure:
        /// <list type="bullet">
        /// <item>
        /// <description>It is made to be anchored to the right-hand side of its parent.</description>
        /// </item>
        /// <item>
        /// <description>The dropdown's header does *not* have a relative x axis.</description>
        /// </item>
        /// </list>
        /// </summary>
        protected abstract Dropdown<T> CreateDropdown();

        /// <summary>
        /// Creates a <see cref="TabItem{T}"/> for a given <typeparamref name="T"/> value.
        /// </summary>
        protected abstract TabItem<T> CreateTabItem(T value);

        /// <summary>
        /// Decremented each time a tab needs to be inserted at the start of the list.
        /// </summary>
        private int depthCounter;

        /// <summary>
        /// A mapping of tabs to their items.
        /// </summary>
        /// <remarks>
        /// There is no guaranteed order. To retrieve ordered tabs, use <see cref="SwitchableTabs"/> or <see cref="AllTabs"/> instead.
        /// </remarks>
        protected IReadOnlyDictionary<T, TabItem<T>> TabMap => tabMap;

        private readonly Dictionary<T, TabItem<T>> tabMap = new Dictionary<T, TabItem<T>>();

        private bool firstSelection = true;

        /// <summary>
        /// Creates a new <see cref="TabControl{T}"/>.
        /// </summary>
        protected TabControl()
        {
            Dropdown = CreateDropdown();

            if (Dropdown != null)
            {
                Dropdown.RelativeSizeAxes = Axes.X;
                Dropdown.Anchor = Anchor.TopRight;
                Dropdown.Origin = Anchor.TopRight;
                Dropdown.Current = Current;

                AddInternal(Dropdown);

                Trace.Assert(Dropdown.Header.Anchor.HasFlagFast(Anchor.x2), $@"The {nameof(Dropdown)} implementation should use a right-based anchor inside a TabControl.");
                Trace.Assert(!Dropdown.Header.RelativeSizeAxes.HasFlagFast(Axes.X), $@"The {nameof(Dropdown)} implementation's header should have a specific size.");
            }

            AddInternal(TabContainer = CreateTabFlow());
            TabContainer.TabVisibilityChanged = updateDropdown;

            if (Dropdown != null)
            {
                // create tab items for already existing items in dropdown (if any).
                foreach (var item in Dropdown.Items)
                    addTab(item, false);
            }

            Current.ValueChanged += _ => firstSelection = false;
        }

        protected override void Update()
        {
            base.Update();

            if (Dropdown != null)
            {
                Dropdown.Header.Height = DrawHeight;
                TabContainer.Padding = new MarginPadding { Right = Dropdown.Header.Width };
            }
        }

        protected override void LoadComplete()
        {
            // Default to first selection in list, if we can
            if (firstSelection && SelectFirstTabByDefault && !Current.Disabled && Items.Any())
                Current.Value = Items.First();

            Current.BindValueChanged(v => selectTab(v.NewValue != null ? tabMap[v.NewValue] : null), true);
        }

        /// <summary>
        /// Pins an item to the start of the <see cref="TabControl{T}"/>.
        /// </summary>
        /// <param name="item">The item to pin.</param>
        public void PinItem(T item)
        {
            if (!tabMap.TryGetValue(item, out TabItem<T> tab))
                return;

            tab.Pinned = true;
        }

        /// <summary>
        /// Unpins an item and returns it to the start of unpinned items.
        /// </summary>
        /// <param name="item">The item to unpin.</param>
        public void UnpinItem(T item)
        {
            if (!tabMap.TryGetValue(item, out TabItem<T> tab))
                return;

            tab.Pinned = false;
        }

        /// <summary>
        /// Adds a new item to the <see cref="TabControl{T}"/>.
        /// </summary>
        /// <param name="item">The item to add.</param>
        public void AddItem(T item) => addTab(item);

        /// <summary>
        /// Removes an item from the <see cref="TabControl{T}"/>.
        /// </summary>
        /// <remarks>
        /// If the current tab is removed and <see cref="SwitchTabOnRemove"/> is <c>true</c>, then selection will change to a new tab if possible or be cleared if there are no tabs remaining in the <see cref="TabControl{T}"/>.
        /// </remarks>
        /// <param name="item">The item to remove.</param>
        public void RemoveItem(T item) => removeTab(item);

        /// <summary>
        /// Removes all items from the <see cref="TabControl{T}"/>.
        /// </summary>
        public void Clear() => Items = Array.Empty<T>();

        private TabItem<T> addTab(T value, bool addToDropdown = true)
        {
            // Do not allow duplicate adding
            if (tabMap.ContainsKey(value))
                throw new InvalidOperationException($"Item {value} has already been added to this {nameof(TabControl<T>)}");

            var tab = CreateTabItem(value);
            AddTabItem(tab, addToDropdown);

            return tab;
        }

        private void removeTab(T value, bool removeFromDropdown = true)
        {
            if (!tabMap.ContainsKey(value))
                throw new InvalidOperationException($"Item {value} doesn't exist in this {nameof(TabControl<T>)}.");

            RemoveTabItem(tabMap[value], removeFromDropdown);
        }

        /// <summary>
        /// Adds an arbitrary <see cref="TabItem{T}"/> to the <see cref="TabControl{T}"/>.
        /// </summary>
        /// <param name="tab">The tab to add.</param>
        /// <param name="addToDropdown">Whether the tab should be added to the <see cref="Dropdown"/> if supported by the <see cref="TabControl{T}"/> implementation.</param>
        protected virtual void AddTabItem(TabItem<T> tab, bool addToDropdown = true)
        {
            tab.PinnedChanged += performTabSort;
            tab.ActivationRequested += activationRequested;

            items.Add(tab.Value);
            tabMap[tab.Value] = tab;

            if (addToDropdown)
                Dropdown?.AddDropdownItem(tab.Value);

            TabContainer.Add(tab);
        }

        /// <summary>
        /// Removes a <see cref="TabItem{T}"/> from this <see cref="TabControl{T}"/>.
        /// </summary>
        /// <remarks>
        /// If the current tab is removed and <see cref="SwitchTabOnRemove"/> is <c>true</c>, then selection will change to a new tab if possible or be cleared if there are no tabs remaining in the <see cref="TabControl{T}"/>.
        /// </remarks>
        /// <param name="tab">The tab to remove.</param>
        /// <param name="removeFromDropdown">Whether the tab should be removed from the <see cref="Dropdown"/> if supported by the <see cref="TabControl{T}"/> implementation.</param>
        protected virtual void RemoveTabItem(TabItem<T> tab, bool removeFromDropdown = true)
        {
            if (!tab.IsRemovable)
                throw new InvalidOperationException($"Cannot remove non-removable tab {tab}. Ensure {nameof(TabItem.IsRemovable)} is set appropriately.");

            if (SwitchTabOnRemove && tab == SelectedTab)
            {
                if (SwitchableTabs.Count() < 2)
                    SelectedTab = null;
                else
                {
                    // check all tabs as to include self (in correct iteration order)
                    bool anySwitchableTabsToRight = AllTabs.SkipWhile(t => t != tab).Skip(1).Any(t => t.IsSwitchable);
                    SwitchTab(anySwitchableTabsToRight ? 1 : -1);
                }
            }

            items.Remove(tab.Value);
            tabMap.Remove(tab.Value);

            if (removeFromDropdown)
                Dropdown?.RemoveDropdownItem(tab.Value);

            TabContainer.Remove(tab);
        }

        /// <summary>
        /// Callback on the change of visibility of a tab.
        /// Used to update the item's status in the overflow dropdown if required.
        /// </summary>
        private void updateDropdown(TabItem<T> tab, bool isVisible)
        {
            if (isVisible)
                Dropdown?.HideItem(tab.Value);
            else
                Dropdown?.ShowItem(tab.Value);
        }

        /// <summary>
        /// Selects a <see cref="TabItem{T}"/>.
        /// </summary>
        /// <param name="tab">The tab to select.</param>
        protected virtual void SelectTab(TabItem<T> tab)
        {
            selectTab(tab);
            Current.Value = SelectedTab != null ? SelectedTab.Value : default;
        }

        private void selectTab(TabItem<T> tab)
        {
            // Only reorder if not pinned and not showing
            if (AutoSort && tab != null && !tab.IsPresent && !tab.Pinned)
                performTabSort(tab);

            // Deactivate previously selected tab
            if (SelectedTab != null && SelectedTab != tab) SelectedTab.Active.Value = false;

            SelectedTab = tab;

            if (SelectedTab != null)
                SelectedTab.Active.Value = true;
        }

        /// <summary>
        /// Switches the currently selected tab forward or backward one index, optionally wrapping.
        /// </summary>
        /// <param name="direction">Pass 1 to move to the next tab, or -1 to move to the previous tab.</param>
        /// <param name="wrap">If <c>true</c>, moving past the start or the end of the tab list will wrap to the opposite end.</param>
        public virtual void SwitchTab(int direction, bool wrap = true)
        {
            if (Math.Abs(direction) != 1) throw new ArgumentException("value must be -1 or 1", nameof(direction));

            // the current selected tab may be an non-switchable tab, so search all tabs for a candidate.
            // this is done to ensure ordering (ie. if an non-switchable tab is in the middle).
            var allTabs = TabContainer.AllTabItems.Where(t => t.IsSwitchable || t == SelectedTab);

            if (direction < 0)
                allTabs = allTabs.Reverse();

            var found = allTabs.SkipWhile(t => t != SelectedTab).Skip(1).FirstOrDefault();

            if (found == null && wrap)
                found = allTabs.FirstOrDefault(t => t != SelectedTab);

            if (found != null)
                SelectTab(found);
        }

        private void activationRequested(TabItem<T> tab)
        {
            if (Current.Disabled)
                return;

            SelectTab(tab);
        }

        private void performTabSort(TabItem<T> tab)
        {
            TabContainer.SetLayoutPosition(tab, getTabDepth(tab));

            // IsPresent of TabItems is based on Y position.
            // We reset it here to allow tabs to get a correct initial position.
            tab.Y = 0;
        }

        private float getTabDepth(TabItem<T> tab) => tab.Pinned ? float.MinValue : --depthCounter;

        public bool OnPressed(KeyBindingPressEvent<PlatformAction> e)
        {
            if (IsSwitchable)
            {
<<<<<<< HEAD
                switch (e.Action.ActionType)
=======
                switch (action)
>>>>>>> 3bd2eca5
                {
                    case PlatformAction.DocumentNext:
                        SwitchTab(1);
                        return true;

                    case PlatformAction.DocumentPrevious:
                        SwitchTab(-1);
                        return true;
                }
            }

            return false;
        }

<<<<<<< HEAD
        public bool OnReleased(KeyBindingReleaseEvent<PlatformAction> e) => false;
=======
        public void OnReleased(PlatformAction action)
        {
        }
>>>>>>> 3bd2eca5

        /// <summary>
        /// Creates the <see cref="TabFillFlowContainer"/> to contain the <see cref="TabItem{T}"/>s.
        /// </summary>
        protected virtual TabFillFlowContainer CreateTabFlow() => new TabFillFlowContainer
        {
            Direction = FillDirection.Full,
            RelativeSizeAxes = Axes.Both,
            Depth = -1,
            Masking = true
        };

        public class TabFillFlowContainer : FillFlowContainer<TabItem<T>>
        {
            private bool allowMultiline;

            /// <summary>
            /// Whether tabs should be allowed to flow beyond a single line. If set to false, overflowing tabs will be automatically hidden.
            /// </summary>
            public bool AllowMultiline
            {
                get => allowMultiline;
                set
                {
                    if (value == allowMultiline)
                        return;

                    allowMultiline = value;
                    InvalidateLayout();
                }
            }

            /// <summary>
            /// Gets called whenever the visibility of a tab in this container changes. Gets invoked with the <see cref="TabItem"/> whose visibility changed and the new visibility state (true = visible, false = hidden).
            /// </summary>
            public Action<TabItem<T>, bool> TabVisibilityChanged;

            /// <summary>
            /// The list of tabs currently displayed by this container, in order of appearance.
            /// </summary>
            public IEnumerable<TabItem<T>> TabItems => FlowingChildren.OfType<TabItem<T>>();

            /// <summary>
            /// The list of all tabs in this container, in order of appearance.
            /// </summary>
            public IEnumerable<TabItem<T>> AllTabItems => GetFlowingTabs(AliveInternalChildren).OfType<TabItem<T>>();

            // The flowing children should only contain the present children, but we also need to consider the non-present children for retrieving all tab items.
            // So the ordering is delegated to a separate method (GetFlowingTabs()).
            public sealed override IEnumerable<Drawable> FlowingChildren => GetFlowingTabs(AliveInternalChildren.Where(d => d.IsPresent));

            /// <summary>
            /// Re-orders a given list of <see cref="TabItem{T}"/>s in the order that they should appear.
            /// </summary>
            /// <param name="tabs">The <see cref="TabItem{T}"/>s to order.</param>
            /// <returns>The re-ordered list of <see cref="TabItem{T}"/>s.</returns>
            public virtual IEnumerable<Drawable> GetFlowingTabs(IEnumerable<Drawable> tabs) => tabs.OrderBy(GetLayoutPosition).ThenBy(d => d.ChildID);

            protected override IEnumerable<Vector2> ComputeLayoutPositions()
            {
                foreach (var child in Children)
                    child.Y = 0;

                var result = base.ComputeLayoutPositions().ToArray();
                int i = 0;

                foreach (var child in FlowingChildren.OfType<TabItem<T>>())
                {
                    bool isVisible = allowMultiline || result[i].Y == 0;
                    updateChildIfNeeded(child, isVisible);

                    yield return result[i];

                    i++;
                }
            }

            private readonly Dictionary<TabItem<T>, bool> tabVisibility = new Dictionary<TabItem<T>, bool>();

            private void updateChildIfNeeded(TabItem<T> child, bool isVisible)
            {
                if (!tabVisibility.ContainsKey(child) || tabVisibility[child] != isVisible)
                {
                    TabVisibilityChanged?.Invoke(child, isVisible);
                    tabVisibility[child] = isVisible;

                    if (isVisible)
                        child.Show();
                    else
                        child.Hide();
                }
            }

            public override void Clear(bool disposeChildren)
            {
                tabVisibility.Clear();
                base.Clear(disposeChildren);
            }

            public override bool Remove(TabItem<T> drawable)
            {
                tabVisibility.Remove(drawable);
                return base.Remove(drawable);
            }
        }
    }
}<|MERGE_RESOLUTION|>--- conflicted
+++ resolved
@@ -409,11 +409,7 @@
         {
             if (IsSwitchable)
             {
-<<<<<<< HEAD
-                switch (e.Action.ActionType)
-=======
-                switch (action)
->>>>>>> 3bd2eca5
+                switch (e.Action)
                 {
                     case PlatformAction.DocumentNext:
                         SwitchTab(1);
@@ -428,13 +424,9 @@
             return false;
         }
 
-<<<<<<< HEAD
-        public bool OnReleased(KeyBindingReleaseEvent<PlatformAction> e) => false;
-=======
-        public void OnReleased(PlatformAction action)
-        {
-        }
->>>>>>> 3bd2eca5
+        public void OnReleased(KeyBindingReleaseEvent<PlatformAction> e)
+        {
+        }
 
         /// <summary>
         /// Creates the <see cref="TabFillFlowContainer"/> to contain the <see cref="TabItem{T}"/>s.
