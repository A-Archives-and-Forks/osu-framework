--- conflicted
+++ resolved
@@ -65,11 +65,6 @@
         private AVIOContext* ioContext;
         private AVStream* stream;
         private AVCodecParameters codecParams;
-<<<<<<< HEAD
-        private byte[] managedContextBuffer;
-=======
-        private byte* contextBuffer;
->>>>>>> 0677a910
 
         private avio_alloc_context_read_packet readPacketCallback;
         private avio_alloc_context_seek seekCallback;
@@ -326,11 +321,6 @@
             // this will be safely handled in StartDecoding()
             var fcPtr = ffmpeg.avformat_alloc_context();
             formatContext = fcPtr;
-<<<<<<< HEAD
-            managedContextBuffer = new byte[context_buffer_size];
-=======
-            contextBuffer = (byte*)ffmpeg.av_malloc(context_buffer_size);
->>>>>>> 0677a910
             readPacketCallback = readPacket;
             seekCallback = streamSeekCallbacks;
 
