// Copyright (c) 2007-2018 ppy Pty Ltd <contact@ppy.sh>.
// Licensed under the MIT Licence - https://raw.githubusercontent.com/ppy/osu-framework/master/LICENCE

using OpenTK;
using OpenTK.Graphics;
using OpenTK.Input;
using osu.Framework.Allocation;
using osu.Framework.Caching;
using osu.Framework.Extensions.TypeExtensions;
using osu.Framework.Graphics.Colour;
using osu.Framework.Graphics.Containers;
using osu.Framework.Graphics.Effects;
using osu.Framework.Graphics.Primitives;
using osu.Framework.Graphics.Transforms;
using osu.Framework.Input;
using osu.Framework.Logging;
using osu.Framework.Statistics;
using osu.Framework.Threading;
using osu.Framework.Timing;
using System;
using System.Collections.Concurrent;
using System.Collections.Generic;
using System.Diagnostics;
using System.Linq;
using System.Reflection;
using System.Threading;
using osu.Framework.Configuration;
using osu.Framework.Development;
using osu.Framework.Input.EventArgs;
using osu.Framework.Input.States;
using osu.Framework.MathUtils;
using JoystickEventArgs = osu.Framework.Input.EventArgs.JoystickEventArgs;
using System.Runtime.CompilerServices;

namespace osu.Framework.Graphics
{
    /// <summary>
    /// Drawables are the basic building blocks of a scene graph in this framework.
    /// Anything that is visible or that the user interacts with has to be a Drawable.
    ///
    /// For example:
    ///  - Boxes
    ///  - Sprites
    ///  - Collections of Drawables
    ///
    /// Drawables are always rectangular in shape in their local coordinate system,
    /// which makes them quad-shaped in arbitrary (linearly transformed) coordinate systems.
    /// </summary>
    public abstract partial class Drawable : Transformable, IDisposable, IDrawable
    {
        #region Construction and disposal

        protected Drawable()
        {
            handleKeyboardInput = HandleInputCache.HandleKeyboardInput(this);
            handleMouseInput = HandleInputCache.HandleMouseInput(this);
        }

        ~Drawable()
        {
            dispose(false);
        }

        /// <summary>
        /// Disposes this drawable.
        /// </summary>
        public void Dispose()
        {
            dispose(true);
            GC.SuppressFinalize(this);
        }

        protected bool IsDisposed { get; private set; }

        /// <summary>
        /// Disposes this drawable.
        /// </summary>
        protected virtual void Dispose(bool isDisposing)
        {
        }

        private void dispose(bool isDisposing)
        {
            if (IsDisposed)
                return;

            //we can't dispose if we are mid-load, else our children may get in a bad state.
            lock (loadLock)
            {
                Dispose(isDisposing);

                unbindAllBindables();

                Parent = null;

                scheduler = null;

                OnUpdate = null;
                OnInvalidate = null;

                // If this Drawable is disposed, then we need to also
                // stop remotely rendering it.
                proxy?.Dispose();

                OnDispose?.Invoke();
                OnDispose = null;

                IsDisposed = true;
            }
        }

        /// <summary>
        /// Whether this Drawable should be disposed when it is automatically removed from
        /// its <see cref="Parent"/> due to <see cref="ShouldBeAlive"/> being false.
        /// </summary>
        public virtual bool DisposeOnDeathRemoval => false;

        private static readonly ConcurrentDictionary<Type, Action<object>> unbind_action_cache = new ConcurrentDictionary<Type, Action<object>>();

        /// <summary>
        /// Unbinds all <see cref="Bindable{T}"/>s stored as fields or properties in this <see cref="Drawable"/>.
        /// </summary>
        private void unbindAllBindables()
        {
            Type type = GetType();
            do
            {
                unbind(type);
                type = type.BaseType;
            } while (type != null && type != typeof(object));

            void unbind(Type targetType)
            {
                if (unbind_action_cache.TryGetValue(targetType, out var existing))
                {
                    existing(this);
                    return;
                }

                // List containing all the delegates to perform the unbinds
                var actions = new List<Action<object>>();

                // Generate delegates to unbind fields
                actions.AddRange(targetType.GetFields(BindingFlags.Public | BindingFlags.NonPublic | BindingFlags.Instance | BindingFlags.DeclaredOnly)
                                           .Where(f => typeof(IUnbindable).IsAssignableFrom(f.FieldType))
                                           .Select(f => new Action<object>(target => ((IUnbindable)f.GetValue(target))?.UnbindAll())));

                // Generate delegates to unbind properties
                actions.AddRange(targetType.GetProperties(BindingFlags.Public | BindingFlags.NonPublic | BindingFlags.Instance | BindingFlags.DeclaredOnly)
                                           .Where(p => typeof(IUnbindable).IsAssignableFrom(p.PropertyType))
                                           .Select(p => new Action<object>(target => ((IUnbindable)p.GetValue(target))?.UnbindAll())));

                unbind_action_cache[targetType] = performUnbind;
                performUnbind(this);

                void performUnbind(object target)
                {
                    foreach (var a in actions)
                    {
                        try
                        {
                            a(target);
                        }
                        catch
                        {
                            // Execution should continue regardless of whether an unbind failed
                        }
                    }
                }
            }
        }

        #endregion

        #region Loading

        /// <summary>
        /// Whether this Drawable is fully loaded.
        /// This is true iff <see cref="UpdateSubTree"/> has run once on this <see cref="Drawable"/>.
        /// </summary>
        public bool IsLoaded => loadState >= LoadState.Loaded;

        private volatile LoadState loadState;

        /// <summary>
        /// Describes the current state of this Drawable within the loading pipeline.
        /// </summary>
        public LoadState LoadState => loadState;

        private readonly object loadLock = new object();

        private static readonly StopwatchClock perf = new StopwatchClock(true);
        private static double getPerfTime() => perf.CurrentTime;

        /// <summary>
        /// Loads this drawable, including the gathering of dependencies and initialisation of required resources.
        /// </summary>
        /// <param name="clock">The clock we should use by default.</param>
        /// <param name="dependencies">The dependency tree we will inherit by default. May be extended via <see cref="CompositeDrawable.CreateChildDependencies"/></param>
        internal void Load(IFrameBasedClock clock, IReadOnlyDependencyContainer dependencies)
        {
            if (IsDisposed)
                throw new ObjectDisposedException(ToString(), "Attempting to load an already disposed drawable.");

            lock (loadLock)
            {
                if (loadState == LoadState.NotLoaded)
                {
                    Trace.Assert(loadState == LoadState.NotLoaded);

                    loadState = LoadState.Loading;

                    load(clock, dependencies);

                    loadState = LoadState.Ready;
                }
            }
        }

        private void load(IFrameBasedClock clock, IReadOnlyDependencyContainer dependencies)
        {
            // Blocks when loading from another thread already.
            double t0 = getPerfTime();

            double lockDuration = getPerfTime() - t0;
            if (getPerfTime() > 1000 && lockDuration > 50 && ThreadSafety.IsUpdateThread)
                Logger.Log($@"Drawable [{ToString()}] load was blocked for {lockDuration:0.00}ms!", LoggingTarget.Performance);

            UpdateClock(clock);

            double t1 = getPerfTime();

            InjectDependencies(dependencies);

            LoadAsyncComplete();

            double loadDuration = perf.CurrentTime - t1;
            if (perf.CurrentTime > 1000 && loadDuration > 50 && ThreadSafety.IsUpdateThread)
                Logger.Log($@"Drawable [{ToString()}] took {loadDuration:0.00}ms to load and was not async!", LoggingTarget.Performance);
        }

        /// <summary>
        /// Injects dependencies from an <see cref="IReadOnlyDependencyContainer"/> into this <see cref="Drawable"/>.
        /// </summary>
        /// <param name="dependencies">The dependencies to inject.</param>
        protected virtual void InjectDependencies(IReadOnlyDependencyContainer dependencies) => dependencies.Inject(this);

        /// <summary>
        /// Runs once on the update thread after loading has finished.
        /// </summary>
        private bool loadComplete()
        {
            if (loadState < LoadState.Ready) return false;

            MainThread = Thread.CurrentThread;
            scheduler?.SetCurrentThread(MainThread);

            loadState = LoadState.Loaded;
            Invalidate();
            LoadComplete();

            OnLoadComplete?.Invoke(this);
            OnLoadComplete = null;
            return true;
        }

        /// <summary>
        /// Invoked after dependency injection has completed for this <see cref="Drawable"/> and all
        /// children if this is a <see cref="CompositeDrawable"/>.
        /// </summary>
        /// <remarks>
        /// This method is invoked in the potentially asynchronous context of <see cref="Load"/> prior to
        /// this <see cref="Drawable"/> becoming <see cref="IsLoaded"/> = true.
        /// </remarks>
        protected virtual void LoadAsyncComplete()
        {
        }

        /// <summary>
        /// Invoked after this <see cref="Drawable"/> has finished loading.
        /// </summary>
        /// <remarks>
        /// This method is invoked on the update thread inside this <see cref="Drawable"/>'s <see cref="UpdateSubTree"/>.
        /// </remarks>
        protected virtual void LoadComplete()
        {
        }

        #endregion

        #region Sorting (CreationID / Depth)

        /// <summary>
        /// Captures the order in which Drawables were added to a <see cref="CompositeDrawable"/>. Each Drawable
        /// is assigned a monotonically increasing ID upon being added to a <see cref="CompositeDrawable"/>. This
        /// ID is unique within the <see cref="Parent"/> <see cref="CompositeDrawable"/>.
        /// The primary use case of this ID is stable sorting of Drawables with equal <see cref="Depth"/>.
        /// </summary>
        internal ulong ChildID { get; set; }

        /// <summary>
        /// Whether this drawable has been added to a parent <see cref="CompositeDrawable"/>. Note that this does NOT imply that
        /// <see cref="Parent"/> has been set.
        /// This is primarily used to block properties such as <see cref="Depth"/> that strictly rely on the value of <see cref="Parent"/>
        /// to alert the user of an invalid operation.
        /// </summary>
        internal bool IsPartOfComposite => ChildID != 0;

        /// <summary>
        /// Whether this drawable is part of its parent's <see cref="CompositeDrawable.AliveInternalChildren"/>.
        /// </summary>
        public bool IsAlive { get; internal set; }

        private float depth;

        /// <summary>
        /// Controls which Drawables are behind or in front of other Drawables.
        /// This amounts to sorting Drawables by their <see cref="Depth"/>.
        /// A Drawable with higher <see cref="Depth"/> than another Drawable is
        /// drawn behind the other Drawable.
        /// </summary>
        public float Depth
        {
            get => depth;
            set
            {
                if (IsPartOfComposite)
                    throw new InvalidOperationException(
                        $"May not change {nameof(Depth)} while inside a parent {nameof(CompositeDrawable)}." +
                        $"Use the parent's {nameof(CompositeDrawable.ChangeInternalChildDepth)} or {nameof(Container.ChangeChildDepth)} instead.");

                depth = value;
            }
        }

        #endregion

        #region Periodic tasks (events, Scheduler, Transforms, Update)

        /// <summary>
        /// This event is fired after the <see cref="Update"/> method is called at the end of
        /// <see cref="UpdateSubTree"/>. It should be used when a simple action should be performed
        /// at the end of every update call which does not warrant overriding the Drawable.
        /// </summary>
        public Action<Drawable> OnUpdate;

        /// <summary>
        /// This event is fired after the <see cref="LoadComplete"/> method is called.
        /// It should be used when a simple action should be performed
        /// when the Drawable is loaded which does not warrant overriding the Drawable.
        /// </summary>
        public Action<Drawable> OnLoadComplete;

        /// <summary>.
        /// Fired after the <see cref="Invalidate(Invalidation, Drawable, bool)"/> method is called.
        /// </summary>
        internal event Action<Drawable> OnInvalidate;

        /// <summary>
        /// Fired after the <see cref="dispose(bool)"/> method is called.
        /// </summary>
        internal event Action OnDispose;

        private Scheduler scheduler;
        internal Thread MainThread { get; private set; }

        /// <summary>
        /// A lazily-initialized scheduler used to schedule tasks to be invoked in future <see cref="Update"/>s calls.
        /// The tasks are invoked at the beginning of the <see cref="Update"/> method before anything else.
        /// </summary>
        protected Scheduler Scheduler => scheduler ?? (scheduler = new Scheduler(MainThread, Clock));

        /// <summary>
        /// Updates this <see cref="Drawable"/> and all <see cref="Drawable"/>s further down the scene graph.
        /// Only used by the game host.
        /// </summary>
        internal void UpdateSubTreeAsRoot() => UpdateSubTree();

        /// <summary>
        /// Updates this Drawable and all Drawables further down the scene graph.
        /// Called once every frame.
        /// </summary>
        /// <returns>False if the drawable should not be updated.</returns>
        public virtual bool UpdateSubTree()
        {
            if (IsDisposed)
                throw new ObjectDisposedException(ToString(), "Disposed Drawables may never be in the scene graph.");

            if (ProcessCustomClock)
                customClock?.ProcessFrame();

            if (loadState < LoadState.Ready)
                return false;

            if (loadState == LoadState.Ready)
                loadComplete();

            Debug.Assert(loadState == LoadState.Loaded);

            UpdateTransforms();

            if (!IsPresent)
                return true;

            if (scheduler != null)
            {
                int amountScheduledTasks = scheduler.Update();
                FrameStatistics.Add(StatisticsCounterType.ScheduleInvk, amountScheduledTasks);
            }

            Update();
            OnUpdate?.Invoke(this);
            return true;
        }

        /// <summary>
        /// Updates all masking calculations for this <see cref="Drawable"/>.
        /// This occurs post-<see cref="UpdateSubTree"/> to ensure that all <see cref="Drawable"/> updates have taken place.
        /// </summary>
        /// <param name="source">The parent that triggered this update on this <see cref="Drawable"/>.</param>
        /// <param name="maskingBounds">The <see cref="RectangleF"/> that defines the masking bounds.</param>
        /// <returns>Whether masking calculations have taken place.</returns>
        public virtual bool UpdateSubTreeMasking(Drawable source, RectangleF maskingBounds)
        {
            if (!IsPresent)
                return false;

            if (HasProxy && source != proxy)
                return false;

            IsMaskedAway = ComputeIsMaskedAway(maskingBounds);
            return true;
        }

        /// <summary>
        /// Computes whether this <see cref="Drawable"/> is masked away.
        /// </summary>
        /// <param name="maskingBounds">The <see cref="RectangleF"/> that defines the masking bounds.</param>
        /// <returns>Whether this <see cref="Drawable"/> is currently masked away.</returns>
        protected virtual bool ComputeIsMaskedAway(RectangleF maskingBounds) => !maskingBounds.IntersectsWith(ScreenSpaceDrawQuad.AABBFloat);

        /// <summary>
        /// Performs a once-per-frame update specific to this Drawable. A more elegant alternative to
        /// <see cref="OnUpdate"/> when deriving from <see cref="Drawable"/>. Note, that this
        /// method is always called before Drawables further down the scene graph are updated.
        /// </summary>
        protected virtual void Update()
        {
        }

        #endregion

        #region Position / Size (with margin)

        private Vector2 position
        {
            get => new Vector2(x, y);
            set
            {
                x = value.X;
                y = value.Y;
            }
        }

        /// <summary>
        /// Positional offset of <see cref="Origin"/> to <see cref="RelativeAnchorPosition"/> in the
        /// <see cref="Parent"/>'s coordinate system. May be in absolute or relative units
        /// (controlled by <see cref="RelativePositionAxes"/>).
        /// </summary>
        public Vector2 Position
        {
            get => position;
            set
            {
                if (position == value) return;

                if (!Validation.IsFinite(value)) throw new ArgumentException($@"{nameof(Position)} must be finite, but is {value}.");

                position = value;

                Invalidate(Invalidation.MiscGeometry);
            }
        }

        private float x;
        private float y;

        /// <summary>
        /// X component of <see cref="Position"/>.
        /// </summary>
        public float X
        {
            get => x;
            set
            {
                if (x == value) return;

                if (!Validation.IsFinite(value)) throw new ArgumentException($@"{nameof(X)} must be finite, but is {value}.");

                x = value;

                Invalidate(Invalidation.MiscGeometry);
            }
        }

        /// <summary>
        /// Y component of <see cref="Position"/>.
        /// </summary>
        public float Y
        {
            get => y;
            set
            {
                if (y == value) return;

                if (!Validation.IsFinite(value)) throw new ArgumentException($@"{nameof(Y)} must be finite, but is {value}.");

                y = value;

                Invalidate(Invalidation.MiscGeometry);
            }
        }

        private Axes relativePositionAxes;

        /// <summary>
        /// Controls which <see cref="Axes"/> of <see cref="Position"/> are relative w.r.t.
        /// <see cref="Parent"/>'s size (from 0 to 1) rather than absolute.
        /// The <see cref="Axes"/> set in this property are ignored by automatically sizing
        /// parents.
        /// </summary>
        /// <remarks>
        /// When setting this property, the <see cref="Position"/> is converted such that
        /// <see cref="DrawPosition"/> remains invariant.
        /// </remarks>
        public Axes RelativePositionAxes
        {
            get => relativePositionAxes;
            set
            {
                if (value == relativePositionAxes)
                    return;

                // Convert coordinates from relative to absolute or vice versa
                Vector2 conversion = relativeToAbsoluteFactor;
                if ((value & Axes.X) > (relativePositionAxes & Axes.X))
                    X = Precision.AlmostEquals(conversion.X, 0) ? 0 : X / conversion.X;
                else if ((relativePositionAxes & Axes.X) > (value & Axes.X))
                    X *= conversion.X;

                if ((value & Axes.Y) > (relativePositionAxes & Axes.Y))
                    Y = Precision.AlmostEquals(conversion.Y, 0) ? 0 : Y / conversion.Y;
                else if ((relativePositionAxes & Axes.Y) > (value & Axes.Y))
                    Y *= conversion.Y;

                relativePositionAxes = value;

                updateBypassAutoSizeAxes();
            }
        }

        /// <summary>
        /// Absolute positional offset of <see cref="Origin"/> to <see cref="RelativeAnchorPosition"/>
        /// in the <see cref="Parent"/>'s coordinate system.
        /// </summary>
        public Vector2 DrawPosition
        {
            get
            {
                Vector2 offset = Vector2.Zero;
                if (Parent != null && RelativePositionAxes != Axes.None)
                {
                    offset = Parent.RelativeChildOffset;

                    if (!RelativePositionAxes.HasFlag(Axes.X))
                        offset.X = 0;

                    if (!RelativePositionAxes.HasFlag(Axes.Y))
                        offset.Y = 0;
                }

                return applyRelativeAxes(RelativePositionAxes, Position - offset, FillMode.Stretch);
            }
        }

        private Vector2 size
        {
            get => new Vector2(width, height);
            set
            {
                width = value.X;
                height = value.Y;
            }
        }

        /// <summary>
        /// Size of this Drawable in the <see cref="Parent"/>'s coordinate system.
        /// May be in absolute or relative units (controlled by <see cref="RelativeSizeAxes"/>).
        /// </summary>
        public virtual Vector2 Size
        {
            get => size;
            set
            {
                if (size == value) return;

                if (!Validation.IsFinite(value)) throw new ArgumentException($@"{nameof(Size)} must be finite, but is {value}.");

                size = value;

                Invalidate(Invalidation.DrawSize);
            }
        }

        private float width;
        private float height;

        /// <summary>
        /// X component of <see cref="Size"/>.
        /// </summary>
        public virtual float Width
        {
            get => width;
            set
            {
                if (width == value) return;

                if (!Validation.IsFinite(value)) throw new ArgumentException($@"{nameof(Width)} must be finite, but is {value}.");

                width = value;

                Invalidate(Invalidation.DrawSize);
            }
        }

        /// <summary>
        /// Y component of <see cref="Size"/>.
        /// </summary>
        public virtual float Height
        {
            get => height;
            set
            {
                if (height == value) return;

                if (!Validation.IsFinite(value)) throw new ArgumentException($@"{nameof(Height)} must be finite, but is {value}.");

                height = value;

                Invalidate(Invalidation.DrawSize);
            }
        }

        private Axes relativeSizeAxes;

        /// <summary>
        /// Controls which <see cref="Axes"/> are relative sizes w.r.t. <see cref="Parent"/>'s size
        /// (from 0 to 1) in the <see cref="Parent"/>'s coordinate system, rather than absolute sizes.
        /// The <see cref="Axes"/> set in this property are ignored by automatically sizing
        /// parents.
        /// </summary>
        /// <remarks>
        /// If an axis becomes relatively sized and its component of <see cref="Size"/> was previously 0,
        /// then it automatically becomes 1. In all other cases <see cref="Size"/> is converted such that
        /// <see cref="DrawSize"/> remains invariant across changes of this property.
        /// </remarks>
        public virtual Axes RelativeSizeAxes
        {
            get => relativeSizeAxes;
            set
            {
                if (value == relativeSizeAxes)
                    return;

                // In some cases we cannot easily preserve our size, and so we simply invalidate and
                // leave correct sizing to the user.
                if (fillMode != FillMode.Stretch && (value == Axes.Both || relativeSizeAxes == Axes.Both))
                    Invalidate(Invalidation.DrawSize);
                else
                {
                    // Convert coordinates from relative to absolute or vice versa
                    Vector2 conversion = relativeToAbsoluteFactor;
                    if ((value & Axes.X) > (relativeSizeAxes & Axes.X))
                        Width = Precision.AlmostEquals(conversion.X, 0) ? 0 : Width / conversion.X;
                    else if ((relativeSizeAxes & Axes.X) > (value & Axes.X))
                        Width *= conversion.X;

                    if ((value & Axes.Y) > (relativeSizeAxes & Axes.Y))
                        Height = Precision.AlmostEquals(conversion.Y, 0) ? 0 : Height / conversion.Y;
                    else if ((relativeSizeAxes & Axes.Y) > (value & Axes.Y))
                        Height *= conversion.Y;
                }

                relativeSizeAxes = value;

                if (relativeSizeAxes.HasFlag(Axes.X) && Width == 0) Width = 1;
                if (relativeSizeAxes.HasFlag(Axes.Y) && Height == 0) Height = 1;

                updateBypassAutoSizeAxes();

                OnSizingChanged();
            }
        }

        private Cached<Vector2> drawSizeBacking;

        /// <summary>
        /// Absolute size of this Drawable in the <see cref="Parent"/>'s coordinate system.
        /// </summary>
        public Vector2 DrawSize => drawSizeBacking.IsValid ? drawSizeBacking : (drawSizeBacking.Value = applyRelativeAxes(RelativeSizeAxes, Size, FillMode));

        /// <summary>
        /// X component of <see cref="DrawSize"/>.
        /// </summary>
        public float DrawWidth => DrawSize.X;

        /// <summary>
        /// Y component of <see cref="DrawSize"/>.
        /// </summary>
        public float DrawHeight => DrawSize.Y;

        private MarginPadding margin;

        /// <summary>
        /// Size of an empty region around this Drawable used to manipulate
        /// layout. Does not affect <see cref="DrawSize"/> or the region of accepted input,
        /// but does affect <see cref="LayoutSize"/>.
        /// </summary>
        public MarginPadding Margin
        {
            get => margin;
            set
            {
                if (margin.Equals(value)) return;

                if (!Validation.IsFinite(value)) throw new ArgumentException($@"{nameof(Margin)} must be finite, but is {value}.");

                margin = value;

                Invalidate(Invalidation.MiscGeometry);
            }
        }

        /// <summary>
        /// Absolute size of this Drawable's layout rectangle in the <see cref="Parent"/>'s
        /// coordinate system; i.e. <see cref="DrawSize"/> with the addition of <see cref="Margin"/>.
        /// </summary>
        public Vector2 LayoutSize => DrawSize + new Vector2(margin.TotalHorizontal, margin.TotalVertical);

        /// <summary>
        /// Absolutely sized rectangle for drawing in the <see cref="Parent"/>'s coordinate system.
        /// Based on <see cref="DrawSize"/>.
        /// </summary>
        public RectangleF DrawRectangle
        {
            get
            {
                Vector2 s = DrawSize;
                return new RectangleF(0, 0, s.X, s.Y);
            }
        }

        /// <summary>
        /// Absolutely sized rectangle for layout in the <see cref="Parent"/>'s coordinate system.
        /// Based on <see cref="LayoutSize"/> and <see cref="margin"/>.
        /// </summary>
        public RectangleF LayoutRectangle
        {
            get
            {
                Vector2 s = LayoutSize;
                return new RectangleF(-margin.Left, -margin.Top, s.X, s.Y);
            }
        }

        /// <summary>
        /// Helper function for converting potentially relative coordinates in the
        /// <see cref="Parent"/>'s space to absolute coordinates based on which
        /// axes are relative. <see cref="Axes"/>
        /// </summary>
        /// <param name="relativeAxes">Describes which axes are relative.</param>
        /// <param name="v">The coordinates to convert.</param>
        /// <param name="fillMode">The <see cref="FillMode"/> to be used.</param>
        /// <returns>Absolute coordinates in <see cref="Parent"/>'s space.</returns>
        private Vector2 applyRelativeAxes(Axes relativeAxes, Vector2 v, FillMode fillMode)
        {
            if (relativeAxes != Axes.None)
            {
                Vector2 conversion = relativeToAbsoluteFactor;

                if (relativeAxes.HasFlag(Axes.X))
                    v.X *= conversion.X;
                if (relativeAxes.HasFlag(Axes.Y))
                    v.Y *= conversion.Y;

                // FillMode only makes sense if both axes are relatively sized as the general rule
                // for n-dimensional aspect preservation is to simply take the minimum or the maximum
                // scale among all active axes. For single axes the minimum / maximum is just the
                // value itself.
                if (relativeAxes == Axes.Both && fillMode != FillMode.Stretch)
                {
                    if (fillMode == FillMode.Fill)
                        v = new Vector2(Math.Max(v.X, v.Y * fillAspectRatio));
                    else if (fillMode == FillMode.Fit)
                        v = new Vector2(Math.Min(v.X, v.Y * fillAspectRatio));
                    v.Y /= fillAspectRatio;
                }
            }

            return v;
        }

        /// <summary>
        /// Conversion factor from relative to absolute coordinates in the <see cref="Parent"/>'s space.
        /// </summary>
        private Vector2 relativeToAbsoluteFactor => Parent?.RelativeToAbsoluteFactor ?? Vector2.One;

        private Axes bypassAutoSizeAxes;

        private void updateBypassAutoSizeAxes()
        {
            var value = RelativePositionAxes | RelativeSizeAxes | bypassAutoSizeAdditionalAxes;
            if (bypassAutoSizeAxes != value)
            {
                var changedAxes = bypassAutoSizeAxes ^ value;
                bypassAutoSizeAxes = value;
                if (((Parent?.AutoSizeAxes ?? 0) & changedAxes) != 0)
                    Parent?.InvalidateFromChild(Invalidation.RequiredParentSizeToFit, this);
            }
        }

        private Axes bypassAutoSizeAdditionalAxes;

        /// <summary>
        /// Controls which <see cref="Axes"/> are ignored by parent <see cref="Parent"/> automatic sizing.
        /// Most notably, <see cref="RelativePositionAxes"/> and <see cref="RelativeSizeAxes"/> do not affect
        /// automatic sizing to avoid circular size dependencies.
        /// </summary>
        public Axes BypassAutoSizeAxes
        {
            get => bypassAutoSizeAxes;
            set
            {
                bypassAutoSizeAdditionalAxes = value;
                updateBypassAutoSizeAxes();
            }
        }

        /// <summary>
        /// Computes the bounding box of this drawable in its parent's space.
        /// </summary>
        public virtual RectangleF BoundingBox => ToParentSpace(LayoutRectangle).AABBFloat;

        /// <summary>
        /// Called whenever the <see cref="RelativeSizeAxes"/> of this drawable is changed, or when the <see cref="Container{T}.AutoSizeAxes"/> are changed if this drawable is a <see cref="Container{T}"/>.
        /// </summary>
        protected virtual void OnSizingChanged()
        {
        }

        #endregion

        #region Scale / Shear / Rotation

        private Vector2 scale = Vector2.One;

        /// <summary>
        /// Base relative scaling factor around <see cref="OriginPosition"/>.
        /// </summary>
        public Vector2 Scale
        {
            get => scale;
            set
            {
                if (Math.Abs(value.X) < Precision.FLOAT_EPSILON)
                    value.X = Precision.FLOAT_EPSILON;
                if (Math.Abs(value.Y) < Precision.FLOAT_EPSILON)
                    value.Y = Precision.FLOAT_EPSILON;

                if (scale == value)
                    return;

                if (!Validation.IsFinite(value)) throw new ArgumentException($@"{nameof(Scale)} must be finite, but is {value}.");

                bool wasPresent = IsPresent;

                scale = value;

                if (IsPresent != wasPresent)
                    Invalidate(Invalidation.MiscGeometry | Invalidation.Presence);
                else
                    Invalidate(Invalidation.MiscGeometry);
            }
        }

        private float fillAspectRatio = 1;

        /// <summary>
        /// The desired ratio of width to height when under the effect of a non-stretching <see cref="FillMode"/>
        /// and <see cref="RelativeSizeAxes"/> being <see cref="Axes.Both"/>.
        /// </summary>
        public float FillAspectRatio
        {
            get => fillAspectRatio;
            set
            {
                if (fillAspectRatio == value) return;

                if (!Validation.IsFinite(value)) throw new ArgumentException($@"{nameof(FillAspectRatio)} must be finite, but is {value}.");
                if (value == 0) throw new ArgumentException($@"{nameof(FillAspectRatio)} must be non-zero.");

                fillAspectRatio = value;

                if (fillMode != FillMode.Stretch && RelativeSizeAxes == Axes.Both)
                    Invalidate(Invalidation.DrawSize);
            }
        }

        private FillMode fillMode;

        /// <summary>
        /// Controls the behavior of <see cref="RelativeSizeAxes"/> when it is set to <see cref="Axes.Both"/>.
        /// Otherwise, this member has no effect. By default, stretching is used, which simply scales
        /// this drawable's <see cref="Size"/> according to <see cref="Parent"/>'s <see cref="CompositeDrawable.RelativeToAbsoluteFactor"/>
        /// disregarding this drawable's <see cref="FillAspectRatio"/>. Other values of <see cref="FillMode"/> preserve <see cref="FillAspectRatio"/>.
        /// </summary>
        public FillMode FillMode
        {
            get => fillMode;
            set
            {
                if (fillMode == value) return;
                fillMode = value;

                Invalidate(Invalidation.DrawSize);
            }
        }

        /// <summary>
        /// Relative scaling factor around <see cref="OriginPosition"/>.
        /// </summary>
        protected virtual Vector2 DrawScale => Scale;

        private Vector2 shear = Vector2.Zero;

        /// <summary>
        /// Relative shearing factor. The X dimension is relative w.r.t. <see cref="Height"/>
        /// and the Y dimension relative w.r.t. <see cref="Width"/>.
        /// </summary>
        public Vector2 Shear
        {
            get => shear;
            set
            {
                if (shear == value) return;
                if (!Validation.IsFinite(value)) throw new ArgumentException($@"{nameof(Shear)} must be finite, but is {value}.");

                shear = value;

                Invalidate(Invalidation.MiscGeometry);
            }
        }

        private float rotation;

        /// <summary>
        /// Rotation in degrees around <see cref="OriginPosition"/>.
        /// </summary>
        public float Rotation
        {
            get => rotation;
            set
            {
                if (value == rotation) return;
                if (!Validation.IsFinite(value)) throw new ArgumentException($@"{nameof(Rotation)} must be finite, but is {value}.");

                rotation = value;

                Invalidate(Invalidation.MiscGeometry);
            }
        }

        #endregion

        #region Origin / Anchor

        private Anchor origin = Anchor.TopLeft;

        /// <summary>
        /// The origin of the local coordinate system of this Drawable.
        /// Can either be one of 9 relative positions (0, 0.5, and 1 in x and y)
        /// or a fixed absolute position via <see cref="OriginPosition"/>.
        /// </summary>
        public virtual Anchor Origin
        {
            get => origin;
            set
            {
                if (origin == value) return;

                if (value == 0)
                    throw new ArgumentException("Cannot set origin to 0.", nameof(value));

                origin = value;
                Invalidate(Invalidation.MiscGeometry);
            }
        }


        private Vector2 customOrigin;

        /// <summary>
        /// The origin of the local coordinate system of this Drawable
        /// in relative coordinates expressed in the coordinate system with origin at the
        /// top left corner of the <see cref="DrawRectangle"/> (not <see cref="LayoutRectangle"/>).
        /// </summary>
        public Vector2 RelativeOriginPosition
        {
            get
            {
                if (Origin == Anchor.Custom)
                    throw new InvalidOperationException(@"Can not obtain relative origin position for custom origins.");

                Vector2 result = Vector2.Zero;
                if (origin.HasFlag(Anchor.x1))
                    result.X = 0.5f;
                else if (origin.HasFlag(Anchor.x2))
                    result.X = 1;

                if (origin.HasFlag(Anchor.y1))
                    result.Y = 0.5f;
                else if (origin.HasFlag(Anchor.y2))
                    result.Y = 1;

                return result;
            }
        }

        /// <summary>
        /// The origin of the local coordinate system of this Drawable
        /// in absolute coordinates expressed in the coordinate system with origin at the
        /// top left corner of the <see cref="DrawRectangle"/> (not <see cref="LayoutRectangle"/>).
        /// </summary>
        public virtual Vector2 OriginPosition
        {
            get
            {
                Vector2 result;
                if (Origin == Anchor.Custom)
                    result = customOrigin;
                else if (Origin == Anchor.TopLeft)
                    result = Vector2.Zero;
                else
                    result = computeAnchorPosition(LayoutSize, Origin);

                return result - new Vector2(margin.Left, margin.Top);
            }

            set
            {
                if (!Validation.IsFinite(value)) throw new ArgumentException($@"{nameof(OriginPosition)} must be finite, but is {value}.");

                customOrigin = value;
                Origin = Anchor.Custom;
            }
        }


        private Anchor anchor = Anchor.TopLeft;

        /// <summary>
        /// Specifies where <see cref="Origin"/> is attached to the <see cref="Parent"/>
        /// in the coordinate system with origin at the top left corner of the
        /// <see cref="Parent"/>'s <see cref="DrawRectangle"/>.
        /// Can either be one of 9 relative positions (0, 0.5, and 1 in x and y)
        /// or a fixed absolute position via <see cref="RelativeAnchorPosition"/>.
        /// </summary>
        public Anchor Anchor
        {
            get => anchor;
            set
            {
                if (anchor == value) return;

                if (value == 0)
                    throw new ArgumentException("Cannot set anchor to 0.", nameof(value));

                anchor = value;
                Invalidate(Invalidation.MiscGeometry);
            }
        }


        private Vector2 customRelativeAnchorPosition;

        /// <summary>
        /// Specifies in relative coordinates where <see cref="Origin"/> is attached
        /// to the <see cref="Parent"/> in the coordinate system with origin at the top
        /// left corner of the <see cref="Parent"/>'s <see cref="DrawRectangle"/>, and
        /// a value of <see cref="Vector2.One"/> referring to the bottom right corner of
        /// the <see cref="Parent"/>'s <see cref="DrawRectangle"/>.
        /// </summary>
        public Vector2 RelativeAnchorPosition
        {
            get
            {
                if (Anchor == Anchor.Custom)
                    return customRelativeAnchorPosition;

                Vector2 result = Vector2.Zero;
                if (anchor.HasFlag(Anchor.x1))
                    result.X = 0.5f;
                else if (anchor.HasFlag(Anchor.x2))
                    result.X = 1;

                if (anchor.HasFlag(Anchor.y1))
                    result.Y = 0.5f;
                else if (anchor.HasFlag(Anchor.y2))
                    result.Y = 1;

                return result;
            }

            set
            {
                if (!Validation.IsFinite(value)) throw new ArgumentException($@"{nameof(RelativeAnchorPosition)} must be finite, but is {value}.");

                customRelativeAnchorPosition = value;
                Anchor = Anchor.Custom;
            }
        }

        /// <summary>
        /// Specifies in absolute coordinates where <see cref="Origin"/> is attached
        /// to the <see cref="Parent"/> in the coordinate system with origin at the top
        /// left corner of the <see cref="Parent"/>'s <see cref="DrawRectangle"/>.
        /// </summary>
        public Vector2 AnchorPosition => RelativeAnchorPosition * Parent?.ChildSize ?? Vector2.Zero;

        /// <summary>
        /// Helper function to compute an absolute position given an absolute size and
        /// a relative <see cref="Graphics.Anchor"/>.
        /// </summary>
        /// <param name="size">Absolute size</param>
        /// <param name="anchor">Relative <see cref="Graphics.Anchor"/></param>
        /// <returns>Absolute position</returns>
        private static Vector2 computeAnchorPosition(Vector2 size, Anchor anchor)
        {
            Vector2 result = Vector2.Zero;

            if (anchor.HasFlag(Anchor.x1))
                result.X = size.X / 2f;
            else if (anchor.HasFlag(Anchor.x2))
                result.X = size.X;

            if (anchor.HasFlag(Anchor.y1))
                result.Y = size.Y / 2f;
            else if (anchor.HasFlag(Anchor.y2))
                result.Y = size.Y;

            return result;
        }

        #endregion

        #region Colour / Alpha / Blending

        private ColourInfo colour = Color4.White;

        /// <summary>
        /// Colour of this <see cref="Drawable"/> in sRGB space. Can contain individual colours for all four
        /// corners of this <see cref="Drawable"/>, which are then interpolated, but can also be assigned
        /// just a single colour. Implicit casts from <see cref="SRGBColour"/> and from <see cref="Color4"/> exist.
        /// </summary>
        public ColourInfo Colour
        {
            get => colour;
            set
            {
                if (colour.Equals(value)) return;

                colour = value;

                Invalidate(Invalidation.Colour);
            }
        }

        private float alpha = 1.0f;

        /// <summary>
        /// Multiplicative alpha factor applied on top of <see cref="ColourInfo"/> and its existing
        /// alpha channel(s).
        /// </summary>
        public float Alpha
        {
            get => alpha;
            set
            {
                if (alpha == value)
                    return;

                bool wasPresent = IsPresent;

                alpha = value;

                if (IsPresent != wasPresent)
                    Invalidate(Invalidation.Colour | Invalidation.Presence);
                else
                    Invalidate(Invalidation.Colour);
            }
        }

        private const float visibility_cutoff = 0.0001f;

        /// <summary>
        /// Determines whether this Drawable is present based on its <see cref="Alpha"/> value.
        /// Can be forced always on with <see cref="AlwaysPresent"/>.
        /// </summary>
        public virtual bool IsPresent => AlwaysPresent || Alpha > visibility_cutoff && Math.Abs(Scale.X) > Precision.FLOAT_EPSILON && Math.Abs(Scale.Y) > Precision.FLOAT_EPSILON;

        private bool alwaysPresent;

        /// <summary>
        /// If true, forces <see cref="IsPresent"/> to always be true. In other words,
        /// this drawable is always considered for layout, input, and drawing, regardless
        /// of alpha value.
        /// </summary>
        public bool AlwaysPresent
        {
            get => alwaysPresent;
            set
            {
                if (alwaysPresent == value)
                    return;

                bool wasPresent = IsPresent;

                alwaysPresent = value;

                if (IsPresent != wasPresent)
                    Invalidate(Invalidation.Presence);
            }
        }

        private BlendingParameters blending;

        /// <summary>
        /// Determines how this Drawable is blended with other already drawn Drawables.
        /// Inherits the <see cref="Parent"/>'s <see cref="Blending"/> by default.
        /// </summary>
        public BlendingParameters Blending
        {
            get => blending;
            set
            {
                if (blending.Equals(value))
                    return;
                blending = value;

                Invalidate(Invalidation.Colour);
            }
        }

        #endregion

        #region Timekeeping

        private IFrameBasedClock customClock;
        private IFrameBasedClock clock;

        /// <summary>
        /// The clock of this drawable. Used for keeping track of time across
        /// frames. By default is inherited from <see cref="Parent"/>.
        /// If set, then the provided value is used as a custom clock and the
        /// <see cref="Parent"/>'s clock is ignored.
        /// </summary>
        public override IFrameBasedClock Clock
        {
            get => clock;
            set
            {
                customClock = value;
                UpdateClock(customClock);
            }
        }

        /// <summary>
        /// Updates the clock to be used. Has no effect if this drawable
        /// uses a custom clock.
        /// </summary>
        /// <param name="clock">The new clock to be used.</param>
        internal virtual void UpdateClock(IFrameBasedClock clock)
        {
            this.clock = customClock ?? clock;
            scheduler?.UpdateClock(this.clock);
        }

        /// <summary>
        /// Whether <see cref="IFrameBasedClock.ProcessFrame"/> should be automatically invoked on this <see cref="Drawable"/>'s <see cref="Clock"/>
        /// in <see cref="UpdateSubTree"/>. This should only be set to false in scenarios where the clock is updated elsewhere.
        /// </summary>
        public bool ProcessCustomClock = true;

        /// <summary>
        /// The time at which this drawable becomes valid (and is considered for drawing).
        /// </summary>
        public virtual double LifetimeStart { get; set; } = double.MinValue;

        /// <summary>
        /// The time at which this drawable is no longer valid (and is considered for disposal).
        /// </summary>
        public virtual double LifetimeEnd { get; set; } = double.MaxValue;

        /// <summary>
        /// Whether this drawable should currently be alive.
        /// This is queried by the framework to decide the <see cref="IsAlive"/> state of this drawable for the next frame.
        /// </summary>
        protected internal virtual bool ShouldBeAlive
        {
            get
            {
                if (LifetimeStart == double.MinValue && LifetimeEnd == double.MaxValue)
                    return true;

                return Time.Current >= LifetimeStart && Time.Current < LifetimeEnd;
            }
        }

        /// <summary>
        /// Whether to remove the drawable from its parent's children when it's not alive.
        /// </summary>
        public virtual bool RemoveWhenNotAlive => Parent == null || Time.Current > LifetimeStart;

        #endregion

        #region Parenting (scene graph operations, including ProxyDrawable)

        /// <summary>
        /// Retrieve the first parent in the tree which derives from <see cref="InputManager"/>.
        /// As this is performing an upward tree traversal, avoid calling every frame.
        /// </summary>
        /// <returns>The first parent <see cref="InputManager"/>.</returns>
        protected InputManager GetContainingInputManager()
        {
            Drawable search = Parent;
            while (search != null)
            {
                if (search is InputManager test) return test;

                search = search.Parent;
            }

            return null;
        }

        private CompositeDrawable parent;

        /// <summary>
        /// The parent of this drawable in the scene graph.
        /// </summary>
        public CompositeDrawable Parent
        {
            get => parent;
            internal set
            {
                if (IsDisposed)
                    throw new ObjectDisposedException(ToString(), "Disposed Drawables may never get a parent and return to the scene graph.");

                if (value == null)
                    ChildID = 0;

                if (parent == value) return;

                if (value != null && parent != null)
                    throw new InvalidOperationException("May not add a drawable to multiple containers.");

                parent = value;
                Invalidate(InvalidationFromParentSize | Invalidation.Presence);

                if (parent != null)
                {
                    //we should already have a clock at this point (from our LoadRequested invocation)
                    //this just ensures we have the most recent parent clock.
                    //we may want to consider enforcing that parent.Clock == clock here.
                    UpdateClock(parent.Clock);
                }
            }
        }

        /// <summary>
        /// Refers to the original if this drawable was created via
        /// <see cref="CreateProxy"/>. Otherwise refers to this.
        /// </summary>
        internal virtual Drawable Original => this;

        /// <summary>
        /// True iff <see cref="CreateProxy"/> has been called before.
        /// </summary>
        public bool HasProxy => proxy != null;

        /// <summary>
        /// True iff this <see cref="Drawable"/> is not a proxy of any <see cref="Drawable"/>.
        /// </summary>
        public bool IsProxy => Original != this;

        private Drawable proxy;

        /// <summary>
        /// Creates a proxy drawable which can be inserted elsewhere in the scene graph.
        /// Will cause the original instance to not render itself.
        /// Creating multiple proxies is not supported and will result in an
        /// <see cref="InvalidOperationException"/>.
        /// </summary>
        public Drawable CreateProxy()
        {
            if (proxy != null)
                throw new InvalidOperationException("Multiple proxies are not supported.");
            return proxy = new ProxyDrawable(this);
        }

        /// <summary>
        /// Validates a <see cref="DrawNode"/> for use by the proxy of this <see cref="Drawable"/>.
        /// This is used exclusively by <see cref="CompositeDrawable.addFromComposite"/>, and should not be used otherwise.
        /// </summary>
        /// <param name="treeIndex">The index of the <see cref="DrawNode"/> in <see cref="drawNodes"/> which the proxy should use.</param>
        /// <param name="frame">The frame for which the <see cref="DrawNode"/> was created. This is the parameter used for validation.</param>
        internal virtual void ValidateProxyDrawNode(int treeIndex, ulong frame) => proxy.ValidateProxyDrawNode(treeIndex, frame);

        #endregion

        #region Caching & invalidation (for things too expensive to compute every frame)

        /// <summary>
        /// Was this Drawable masked away completely during the last frame?
        /// This is measured conservatively, i.e. it is only true when the Drawable was
        /// actually masked away, but it may be false, even if the Drawable was masked away.
        /// </summary>
        internal bool IsMaskedAway { get; private set; }

        private Cached<Quad> screenSpaceDrawQuadBacking;

        protected virtual Quad ComputeScreenSpaceDrawQuad() => ToScreenSpace(DrawRectangle);

        /// <summary>
        /// The screen-space quad this drawable occupies.
        /// </summary>
        public virtual Quad ScreenSpaceDrawQuad => screenSpaceDrawQuadBacking.IsValid ? screenSpaceDrawQuadBacking : (screenSpaceDrawQuadBacking.Value = ComputeScreenSpaceDrawQuad());

        private Cached<DrawInfo> drawInfoBacking;

        private DrawInfo computeDrawInfo()
        {
            DrawInfo di = Parent?.DrawInfo ?? new DrawInfo(null);

            Vector2 pos = DrawPosition + AnchorPosition;
            Vector2 drawScale = DrawScale;

            if (Parent != null)
                pos += Parent.ChildOffset;

            di.ApplyTransform(pos, drawScale, Rotation, Shear, OriginPosition);

            return di;
        }

        /// <summary>
        /// Contains a linear transformation, colour information, and blending information
        /// of this drawable.
        /// </summary>
        public virtual DrawInfo DrawInfo => drawInfoBacking.IsValid ? drawInfoBacking : (drawInfoBacking.Value = computeDrawInfo());

        private Cached<DrawColourInfo> drawColourInfoBacking;

        public virtual DrawColourInfo DrawColourInfo
        {
            [MethodImpl(MethodImplOptions.AggressiveInlining)]
            get => drawColourInfoBacking.IsValid? drawColourInfoBacking : (drawColourInfoBacking.Value = computeDrawColourInfo());
        }

        private DrawColourInfo computeDrawColourInfo()
        {
            DrawColourInfo ci = Parent?.DrawColourInfo ?? new DrawColourInfo(null);

            BlendingParameters localBlending = Blending;

            if (Parent != null)
            {
                if (localBlending.Mode == BlendingMode.Inherit)
                    localBlending.Mode = Parent.Blending.Mode;

                if (localBlending.RGBEquation == BlendingEquation.Inherit)
                    localBlending.RGBEquation = Parent.Blending.RGBEquation;

                if (localBlending.AlphaEquation == BlendingEquation.Inherit)
                    localBlending.AlphaEquation = Parent.Blending.AlphaEquation;
            }

            ci.Blending = new BlendingInfo(localBlending);

            ColourInfo drawInfoColour = alpha != 1 ? colour.MultiplyAlpha(alpha) : colour;

            // No need for a Parent null check here, because null parents always have
            // a single colour (white).
            if (ci.Colour.HasSingleColour)
                ci.Colour.ApplyChild(drawInfoColour);
            else
            {
                Debug.Assert(Parent != null,
                    $"The {nameof(ci)} of null parents should always have the single colour white, and therefore this branch should never be hit.");

                // Cannot use ToParentSpace here, because ToParentSpace depends on DrawInfo to be completed
                // ReSharper disable once PossibleNullReferenceException
                Quad interp = Quad.FromRectangle(DrawRectangle) * (DrawInfo.Matrix * Parent.DrawInfo.MatrixInverse);
                Vector2 parentSize = Parent.DrawSize;

                interp.TopLeft = Vector2.Divide(interp.TopLeft, parentSize);
                interp.TopRight = Vector2.Divide(interp.TopRight, parentSize);
                interp.BottomLeft = Vector2.Divide(interp.BottomLeft, parentSize);
                interp.BottomRight = Vector2.Divide(interp.BottomRight, parentSize);

                ci.Colour.ApplyChild(drawInfoColour, interp);
            }

            return ci;
        }

        private Cached<Vector2> requiredParentSizeToFitBacking;

        private Vector2 computeRequiredParentSizeToFit()
        {
            // Auxilary variables required for the computation
            Vector2 ap = AnchorPosition;
            Vector2 rap = RelativeAnchorPosition;

            Vector2 ratio1 = new Vector2(
                rap.X <= 0 ? 0 : 1 / rap.X,
                rap.Y <= 0 ? 0 : 1 / rap.Y);

            Vector2 ratio2 = new Vector2(
                rap.X >= 1 ? 0 : 1 / (1 - rap.X),
                rap.Y >= 1 ? 0 : 1 / (1 - rap.Y));

            RectangleF bbox = BoundingBox;

            // Compute the required size of the parent such that we fit in snugly when positioned
            // at our relative anchor in the parent.
            Vector2 topLeftOffset = ap - bbox.TopLeft;
            Vector2 topLeftSize1 = topLeftOffset * ratio1;
            Vector2 topLeftSize2 = -topLeftOffset * ratio2;

            Vector2 bottomRightOffset = ap - bbox.BottomRight;
            Vector2 bottomRightSize1 = bottomRightOffset * ratio1;
            Vector2 bottomRightSize2 = -bottomRightOffset * ratio2;

            // Expand bounds according to clipped offset
            return Vector2.ComponentMax(
                Vector2.ComponentMax(topLeftSize1, topLeftSize2),
                Vector2.ComponentMax(bottomRightSize1, bottomRightSize2));
        }

        /// <summary>
        /// Returns the size of the smallest axis aligned box in parent space which
        /// encompasses this drawable while preserving this drawable's
        /// <see cref="RelativeAnchorPosition"/>.
        /// If a component of <see cref="RelativeAnchorPosition"/> is smaller than zero
        /// or larger than one, then it is impossible to preserve <see cref="RelativeAnchorPosition"/>
        /// while fitting into the parent, and thus <see cref="RelativeAnchorPosition"/> returns
        /// zero in that dimension; i.e. we no longer fit into the parent.
        /// This behavior is prominent with non-centre and non-custom <see cref="Anchor"/> values.
        /// </summary>
        internal Vector2 RequiredParentSizeToFit => requiredParentSizeToFitBacking.IsValid ? requiredParentSizeToFitBacking : (requiredParentSizeToFitBacking.Value = computeRequiredParentSizeToFit());


        private static readonly AtomicCounter invalidation_counter = new AtomicCounter();

        // Make sure we start out with a value of 1 such that ApplyDrawNode is always called at least once
        private long invalidationID = invalidation_counter.Increment();

        /// <summary>
        /// Invalidates draw matrix and autosize caches.
        /// <para>
        /// This does not ensure that the parent containers have been updated before us, thus operations involving
        /// parent states (e.g. <see cref="DrawInfo"/>) should not be executed in an overriden implementation.
        /// </para>
        /// </summary>
        /// <returns>If the invalidate was actually necessary.</returns>
        public virtual bool Invalidate(Invalidation invalidation = Invalidation.All, Drawable source = null, bool shallPropagate = true)
        {
            if (invalidation == Invalidation.None || Parent == null)
                return false;

<<<<<<< HEAD
            if (shallPropagate && Parent != null && source != Parent)
            {
                var parentInvalidation = invalidation;

                // Colour doesn't affect parent's properties
                parentInvalidation &= ~Invalidation.Colour;

                if (parentInvalidation > 0)
                    Parent.InvalidateFromChild(invalidation, this);
            }
=======
            if (shallPropagate && source != Parent)
                Parent.InvalidateFromChild(invalidation, this);
>>>>>>> 78cb335c

            bool alreadyInvalidated = true;

            // Either ScreenSize OR ScreenPosition OR Presence
            if ((invalidation & (Invalidation.DrawInfo | Invalidation.RequiredParentSizeToFit | Invalidation.Presence)) > 0)
            {
                if ((invalidation & Invalidation.RequiredParentSizeToFit) > 0)
                    alreadyInvalidated &= !requiredParentSizeToFitBacking.Invalidate();

                alreadyInvalidated &= !screenSpaceDrawQuadBacking.Invalidate();
                alreadyInvalidated &= !drawInfoBacking.Invalidate();
                alreadyInvalidated &= !drawSizeBacking.Invalidate();
            }

            if ((invalidation & Invalidation.Colour) > 0)
                alreadyInvalidated &= !drawColourInfoBacking.Invalidate();

            if (!alreadyInvalidated || (invalidation & Invalidation.DrawNode) > 0)
                invalidationID = invalidation_counter.Increment();

            OnInvalidate?.Invoke(this);

            return !alreadyInvalidated;
        }

        public Invalidation InvalidationFromParentSize
        {
            get
            {
                Invalidation result = Invalidation.DrawInfo;
                if (RelativeSizeAxes != Axes.None)
                    result |= Invalidation.DrawSize;
                if (RelativePositionAxes != Axes.None)
                    result |= Invalidation.MiscGeometry;
                return result;
            }
        }

        #endregion

        #region DrawNode

        private readonly DrawNode[] drawNodes = new DrawNode[3];

        /// <summary>
        /// Generates the <see cref="DrawNode"/> for ourselves.
        /// </summary>
        /// <param name="frame">The frame which the <see cref="DrawNode"/> subtree should be generated for.</param>
        /// <param name="treeIndex">The index of the <see cref="DrawNode"/> to use.</param>
        /// <param name="forceNewDrawNode">Whether the creation of a new <see cref="DrawNode"/> should be forced, rather than re-using an existing <see cref="DrawNode"/>.</param>
        /// <returns>A complete and updated <see cref="DrawNode"/>, or null if the <see cref="DrawNode"/> would be invisible.</returns>
        internal virtual DrawNode GenerateDrawNodeSubtree(ulong frame, int treeIndex, bool forceNewDrawNode)
        {
            DrawNode node = drawNodes[treeIndex];
            if (node == null || forceNewDrawNode)
            {
                drawNodes[treeIndex] = node = CreateDrawNode();
                FrameStatistics.Increment(StatisticsCounterType.DrawNodeCtor);
            }

            if (invalidationID != node.InvalidationID)
            {
                ApplyDrawNode(node);
                FrameStatistics.Increment(StatisticsCounterType.DrawNodeAppl);
            }

            return node;
        }

        /// <summary>
        /// Fills a given draw node with all information required to draw this drawable.
        /// </summary>
        /// <param name="node">The node to fill with information.</param>
        protected virtual void ApplyDrawNode(DrawNode node)
        {
            node.DrawInfo = DrawInfo;
            node.DrawColourInfo = DrawColourInfo;
            node.InvalidationID = invalidationID;
        }

        /// <summary>
        /// Creates a draw node capable of containing all information required to draw this drawable.
        /// </summary>
        /// <returns>The created draw node.</returns>
        protected virtual DrawNode CreateDrawNode() => new DrawNode();

        #endregion

        #region DrawInfo-based coordinate system conversions

        /// <summary>
        /// Accepts a vector in local coordinates and converts it to coordinates in another Drawable's space.
        /// </summary>
        /// <param name="input">A vector in local coordinates.</param>
        /// <param name="other">The drawable in which space we want to transform the vector to.</param>
        /// <returns>The vector in other's coordinates.</returns>
        public Vector2 ToSpaceOfOtherDrawable(Vector2 input, IDrawable other)
        {
            if (other == this)
                return input;

            return Vector2Extensions.Transform(Vector2Extensions.Transform(input, DrawInfo.Matrix), other.DrawInfo.MatrixInverse);
        }

        /// <summary>
        /// Accepts a rectangle in local coordinates and converts it to coordinates in another Drawable's space.
        /// </summary>
        /// <param name="input">A rectangle in local coordinates.</param>
        /// <param name="other">The drawable in which space we want to transform the rectangle to.</param>
        /// <returns>The rectangle in other's coordinates.</returns>
        public Quad ToSpaceOfOtherDrawable(RectangleF input, IDrawable other)
        {
            if (other == this)
                return input;

            return Quad.FromRectangle(input) * (DrawInfo.Matrix * other.DrawInfo.MatrixInverse);
        }

        /// <summary>
        /// Accepts a vector in local coordinates and converts it to coordinates in Parent's space.
        /// </summary>
        /// <param name="input">A vector in local coordinates.</param>
        /// <returns>The vector in Parent's coordinates.</returns>
        public Vector2 ToParentSpace(Vector2 input) => ToSpaceOfOtherDrawable(input, Parent);

        /// <summary>
        /// Accepts a rectangle in local coordinates and converts it to a quad in Parent's space.
        /// </summary>
        /// <param name="input">A rectangle in local coordinates.</param>
        /// <returns>The quad in Parent's coordinates.</returns>
        public Quad ToParentSpace(RectangleF input) => ToSpaceOfOtherDrawable(input, Parent);

        /// <summary>
        /// Accepts a vector in local coordinates and converts it to coordinates in screen space.
        /// </summary>
        /// <param name="input">A vector in local coordinates.</param>
        /// <returns>The vector in screen coordinates.</returns>
        public Vector2 ToScreenSpace(Vector2 input)
        {
            return Vector2Extensions.Transform(input, DrawInfo.Matrix);
        }

        /// <summary>
        /// Accepts a rectangle in local coordinates and converts it to a quad in screen space.
        /// </summary>
        /// <param name="input">A rectangle in local coordinates.</param>
        /// <returns>The quad in screen coordinates.</returns>
        public Quad ToScreenSpace(RectangleF input)
        {
            return Quad.FromRectangle(input) * DrawInfo.Matrix;
        }

        /// <summary>
        /// Accepts a vector in screen coordinates and converts it to coordinates in local space.
        /// </summary>
        /// <param name="screenSpacePos">A vector in screen coordinates.</param>
        /// <returns>The vector in local coordinates.</returns>
        public Vector2 ToLocalSpace(Vector2 screenSpacePos)
        {
            return Vector2Extensions.Transform(screenSpacePos, DrawInfo.MatrixInverse);
        }

        /// <summary>
        /// Accepts a quad in screen coordinates and converts it to coordinates in local space.
        /// </summary>
        /// <param name="screenSpaceQuad">A quad in screen coordinates.</param>
        /// <returns>The quad in local coordinates.</returns>
        public Quad ToLocalSpace(Quad screenSpaceQuad)
        {
            return screenSpaceQuad * DrawInfo.MatrixInverse;
        }

        #endregion

        #region Interaction / Input

        /// <summary>
        /// Triggers <see cref="OnHover(InputState)"/> with a local version of the given <see cref="InputState"/>.
        /// </summary>
        public bool TriggerOnHover(InputState screenSpaceState) => OnHover(createCloneInParentSpace(screenSpaceState));

        /// <summary>
        /// Triggered once when this Drawable becomes hovered.
        /// </summary>
        /// <param name="state">The state at which the Drawable becomes hovered.</param>
        /// <returns>True if this Drawable would like to handle the hover. If so, then
        /// no further Drawables up the scene graph will receive hovering events. If
        /// false, however, then <see cref="OnHoverLost(InputState)"/> will still be
        /// received once hover is lost.</returns>
        protected virtual bool OnHover(InputState state) => false;

        /// <summary>
        /// Triggers <see cref="OnHoverLost(InputState)"/> with a local version of the given <see cref="InputState"/>.
        /// </summary>
        public void TriggerOnHoverLost(InputState screenSpaceState) => OnHoverLost(createCloneInParentSpace(screenSpaceState));

        /// <summary>
        /// Triggered whenever this drawable is no longer hovered.
        /// </summary>
        /// <param name="state">The state at which hover is lost.</param>
        protected virtual void OnHoverLost(InputState state)
        {
        }

        /// <summary>
        /// Triggers <see cref="OnMouseDown(InputState, MouseDownEventArgs)"/> with a local version of the given <see cref="InputState"/>.
        /// </summary>
        public bool TriggerOnMouseDown(InputState screenSpaceState = null, MouseDownEventArgs args = null) => OnMouseDown(createCloneInParentSpace(screenSpaceState), args);

        /// <summary>
        /// Triggered whenever a mouse button is pressed on top of this Drawable.
        /// </summary>
        /// <param name="state">The state after the press.</param>
        /// <param name="args">Specific arguments for mouse down event.</param>
        /// <returns>True if this Drawable handled the event. If false, then the event
        /// is propagated up the scene graph to the next eligible Drawable.</returns>
        protected virtual bool OnMouseDown(InputState state, MouseDownEventArgs args) => false;

        /// <summary>
        /// Triggers <see cref="OnMouseUp(InputState, MouseUpEventArgs)"/> with a local version of the given <see cref="InputState"/>.
        /// </summary>
        public bool TriggerOnMouseUp(InputState screenSpaceState = null, MouseUpEventArgs args = null) => OnMouseUp(createCloneInParentSpace(screenSpaceState), args);

        /// <summary>
        /// Triggered whenever a mouse button is released on top of this Drawable.
        /// </summary>
        /// <param name="state">The state after the release.</param>
        /// <param name="args">Specific arguments for mouse up event.</param>
        /// <returns>True if this Drawable handled the event. If false, then the event
        /// is propagated up the scene graph to the next eligible Drawable.</returns>
        protected virtual bool OnMouseUp(InputState state, MouseUpEventArgs args) => false;

        /// <summary>
        /// Triggers <see cref="OnClick(InputState)"/> with a local version of the given <see cref="InputState"/>.
        /// </summary>
        public bool TriggerOnClick(InputState screenSpaceState = null) => OnClick(createCloneInParentSpace(screenSpaceState));

        /// <summary>
        /// Triggered whenever a mouse click occurs on top of this Drawable.
        /// </summary>
        /// <param name="state">The state after the click.</param>
        /// <returns>True if this Drawable handled the event. If false, then the event
        /// is propagated up the scene graph to the next eligible Drawable.</returns>
        protected virtual bool OnClick(InputState state) => false;

        /// <summary>
        /// Triggers <see cref="OnMouseDown(InputState, MouseDownEventArgs)"/> with a local version of the given <see cref="InputState"/>.
        /// </summary>
        public bool TriggerOnDoubleClick(InputState screenSpaceState) => OnDoubleClick(createCloneInParentSpace(screenSpaceState));

        /// <summary>
        /// Triggered whenever a mouse double click occurs on top of this Drawable.
        /// </summary>
        /// <param name="state">The state after the double click.</param>
        /// <returns>True if this Drawable handled the event. If false, then the event
        /// is propagated up the scene graph to the next eligible Drawable.</returns>
        protected virtual bool OnDoubleClick(InputState state) => false;

        /// <summary>
        /// Triggers <see cref="OnDragStart(InputState)"/> with a local version of the given <see cref="InputState"/>.
        /// </summary>
        public bool TriggerOnDragStart(InputState screenSpaceState) => OnDragStart(createCloneInParentSpace(screenSpaceState));

        /// <summary>
        /// Triggered whenever this Drawable is initially dragged by a held mouse click
        /// and subsequent movement.
        /// </summary>
        /// <param name="state">The state after the mouse was moved.</param>
        /// <returns>True if this Drawable accepts being dragged. If so, then future
        /// <see cref="OnDrag(InputState)"/> and <see cref="OnDragEnd(InputState)"/>
        /// events will be received. Otherwise, the event is propagated up the scene
        /// graph to the next eligible Drawable.</returns>
        protected virtual bool OnDragStart(InputState state) => false;

        /// <summary>
        /// Triggers <see cref="OnDrag(InputState)"/> with a local version of the given <see cref="InputState"/>.
        /// </summary>
        public bool TriggerOnDrag(InputState screenSpaceState) => OnDrag(createCloneInParentSpace(screenSpaceState));

        /// <summary>
        /// Triggered whenever the mouse is moved while dragging.
        /// Only is received if a drag was previously initiated by returning true
        /// from <see cref="OnDragStart(InputState)"/>.
        /// </summary>
        /// <param name="state">The state after the mouse was moved.</param>
        /// <returns>Currently unused.</returns>
        protected virtual bool OnDrag(InputState state) => false;

        /// <summary>
        /// Triggers <see cref="OnDragEnd(InputState)"/> with a local version of the given <see cref="InputState"/>.
        /// </summary>
        public bool TriggerOnDragEnd(InputState screenSpaceState) => OnDragEnd(createCloneInParentSpace(screenSpaceState));

        /// <summary>
        /// Triggered whenever a drag ended. Only is received if a drag was previously
        /// initiated by returning true from <see cref="OnDragStart(InputState)"/>.
        /// </summary>
        /// <param name="state">The state after the drag ended.</param>
        /// <returns>Currently unused.</returns>
        protected virtual bool OnDragEnd(InputState state) => false;

        /// <summary>
        /// Triggers <see cref="OnScroll(InputState)"/> with a local version of the given <see cref="InputState"/>.
        /// </summary>
        public bool TriggerOnScroll(InputState screenSpaceState) => OnScroll(createCloneInParentSpace(screenSpaceState));

        /// <summary>
        /// Triggered whenever the mouse scrolled over this Drawable.
        /// </summary>
        /// <param name="state">The state after scrolling happened.</param>
        /// <returns>True if this Drawable handled the event. If false, then the event
        /// is propagated up the scene graph to the next eligible Drawable.</returns>
        protected virtual bool OnScroll(InputState state) => false;

        /// <summary>
        /// Triggers <see cref="OnFocus(InputState)"/> with a local version of the given <see cref="InputState"/>
        /// </summary>
        /// <param name="screenSpaceState">The input state.</param>
        public void TriggerOnFocus(InputState screenSpaceState = null) => OnFocus(createCloneInParentSpace(screenSpaceState));

        /// <summary>
        /// Triggered whenever this Drawable gains focus.
        /// Focused Drawables receive keyboard input before all other Drawables,
        /// and thus handle it first.
        /// </summary>
        /// <param name="state">The state after focus when focus can be gained.</param>
        protected virtual void OnFocus(InputState state)
        {
        }

        /// <summary>
        /// Triggers <see cref="OnFocusLost(InputState)"/> with a local version of the given <see cref="InputState"/>
        /// </summary>
        /// <param name="screenSpaceState">The input state.</param>
        public void TriggerOnFocusLost(InputState screenSpaceState = null) => OnFocusLost(createCloneInParentSpace(screenSpaceState));

        /// <summary>
        /// Triggered whenever this Drawable lost focus.
        /// </summary>
        /// <param name="state">The state after focus was lost.</param>
        protected virtual void OnFocusLost(InputState state)
        {
        }

        /// <summary>
        /// Triggers <see cref="OnKeyDown(InputState, KeyDownEventArgs)"/> with a local version of the given <see cref="InputState"/>.
        /// </summary>
        public bool TriggerOnKeyDown(InputState screenSpaceState, KeyDownEventArgs args) => OnKeyDown(createCloneInParentSpace(screenSpaceState), args);

        /// <summary>
        /// Triggered whenever a key was pressed.
        /// </summary>
        /// <param name="state">The state after the key was pressed.</param>
        /// <param name="args">Specific arguments for key down event.</param>
        /// <returns>True if this Drawable handled the event. If false, then the event
        /// is propagated up the scene graph to the next eligible Drawable.</returns>
        protected virtual bool OnKeyDown(InputState state, KeyDownEventArgs args) => false;

        /// <summary>
        /// Triggers <see cref="OnKeyUp(InputState, KeyUpEventArgs)"/> with a local version of the given <see cref="InputState"/>.
        /// </summary>
        public bool TriggerOnKeyUp(InputState screenSpaceState, KeyUpEventArgs args) => OnKeyUp(createCloneInParentSpace(screenSpaceState), args);

        /// <summary>
        /// Triggered whenever a key was released.
        /// </summary>
        /// <param name="state">The state after the key was released.</param>
        /// <param name="args">Specific arguments for key up event.</param>
        /// <returns>True if this Drawable handled the event. If false, then the event
        /// is propagated up the scene graph to the next eligible Drawable.</returns>
        protected virtual bool OnKeyUp(InputState state, KeyUpEventArgs args) => false;

        /// <summary>
        /// Triggers <see cref="OnJoystickPress(InputState, JoystickEventArgs)"/> with a local version of the given <see cref="InputState"/>.
        /// </summary>
        public bool TriggerOnJoystickPress(InputState screenspaceState, JoystickEventArgs args) => OnJoystickPress(createCloneInParentSpace(screenspaceState), args);

        /// <summary>
        /// Triggered whenever a joystick button was pressed.
        /// </summary>
        /// <param name="state">The state after the button was pressed.</param>
        /// <param name="args">Specific arguments for the press event.</param>
        /// <returns>True if this Drawable handled the event. If false, then the event
        /// is propagated up the scene graph to the next eligible Drawable.</returns>
        protected virtual bool OnJoystickPress(InputState state, JoystickEventArgs args) => false;

        /// <summary>
        /// Triggers <see cref="OnJoystickRelease(InputState, JoystickEventArgs)"/> with a local version of the given <see cref="InputState"/>.
        /// </summary>
        public bool TriggerOnJoystickRelease(InputState screenSpaceState, JoystickEventArgs args) => OnJoystickRelease(createCloneInParentSpace(screenSpaceState), args);

        /// <summary>
        /// Triggered whenever a joystick button was released.
        /// </summary>
        /// <param name="state">The state after the button was released.</param>
        /// <param name="args">Specific arguments for the release event.</param>
        /// <returns>True if this Drawable handled the event. If false, then the event
        /// is propagated up the scene graph to the next eligible Drawable.</returns>
        protected virtual bool OnJoystickRelease(InputState state, JoystickEventArgs args) => false;

        /// <summary>
        /// Triggers <see cref="OnMouseMove(InputState)"/> with a local version of the given <see cref="InputState"/>.
        /// </summary>
        public bool TriggerOnMouseMove(InputState screenSpaceState) => OnMouseMove(createCloneInParentSpace(screenSpaceState));

        /// <summary>
        /// Triggered whenever the mouse moved over this Drawable.
        /// </summary>
        /// <param name="state">The state after the mouse moved.</param>
        /// <returns>True if this Drawable handled the event. If false, then the event
        /// is propagated up the scene graph to the next eligible Drawable.</returns>
        protected virtual bool OnMouseMove(InputState state) => false;

        private readonly bool handleKeyboardInput, handleMouseInput;

        /// <summary>
        /// Whether this <see cref="Drawable"/> handles keyboard input.
        /// This value is true by default if any keyboard related "On-" input methods are overridden.
        /// </summary>
        public virtual bool HandleKeyboardInput => handleKeyboardInput;

        /// <summary>
        /// Whether this <see cref="Drawable"/> handles mouse input.
        /// This value is true by default if any mouse related "On-" input methods are overridden.
        /// </summary>
        public virtual bool HandleMouseInput => handleMouseInput;

        /// <summary>
        /// Nested class which is used for caching <see cref="HandleKeyboardInput"/>, <see cref="HandleMouseInput"/> values obtained via reflection.
        /// </summary>
        private static class HandleInputCache
        {
            private static readonly ConcurrentDictionary<Type, bool> mouse_cached_values = new ConcurrentDictionary<Type, bool>();
            private static readonly ConcurrentDictionary<Type, bool> keyboard_cached_values = new ConcurrentDictionary<Type, bool>();

            private static readonly string[] mouse_input_methods =
            {
                nameof(OnHover),
                nameof(OnHoverLost),
                nameof(OnMouseDown),
                nameof(OnMouseUp),
                nameof(OnClick),
                nameof(OnDoubleClick),
                nameof(OnDragStart),
                nameof(OnDrag),
                nameof(OnDragEnd),
                nameof(OnScroll),
                nameof(OnFocus),
                nameof(OnFocusLost),
                nameof(OnMouseMove)
            };

            private static readonly string[] keyboard_input_methods =
            {
                nameof(OnFocus),
                nameof(OnFocusLost),
                nameof(OnKeyDown),
                nameof(OnKeyUp),
                nameof(OnJoystickPress),
                nameof(OnJoystickRelease)
            };

            public static bool HandleKeyboardInput(Drawable drawable) => get(drawable, keyboard_cached_values, keyboard_input_methods);

            public static bool HandleMouseInput(Drawable drawable) => get(drawable, mouse_cached_values, mouse_input_methods);

            private static bool get(Drawable drawable, ConcurrentDictionary<Type, bool> cache, string[] inputMethods)
            {
                var type = drawable.GetType();
                if (cache.TryGetValue(type, out var value))
                    return value;

                foreach (var inputMethod in inputMethods)
                {
                    // check for any input method overrides which are at a higher level than drawable.
                    var method = type.GetMethod(inputMethod, BindingFlags.Instance | BindingFlags.NonPublic);

                    Debug.Assert(method != null);

                    // ReSharper disable once PossibleNullReferenceException
                    if (method.DeclaringType != typeof(Drawable))
                    {
                        cache.TryAdd(type, true);
                        return true;
                    }
                }

                cache.TryAdd(type, false);
                return false;
            }
        }

        /// <summary>
        /// Check whether we have active focus.
        /// </summary>
        public bool HasFocus { get; internal set; }

        /// <summary>
        /// If true, we are eagerly requesting focus. If nothing else above us has (or is requesting focus) we will get it.
        /// </summary>
        public virtual bool RequestsFocus => false;

        /// <summary>
        /// If true, we will gain focus (receiving priority on keybaord input) (and receive an <see cref="OnFocus"/> event) on returning true in <see cref="OnClick(InputState)"/>.
        /// </summary>
        public virtual bool AcceptsFocus => false;

        /// <summary>
        /// Whether this Drawable is currently hovered over.
        /// </summary>
        public bool IsHovered { get; internal set; }

        /// <summary>
        /// Whether this Drawable is currently being dragged.
        /// </summary>
        public bool IsDragged { get; internal set; }

        /// <summary>
        /// Determines whether this drawable receives mouse input when the mouse is at the
        /// given screen-space position.
        /// </summary>
        /// <param name="screenSpacePos">The screen-space position where input could be received.</param>
        /// <returns>True iff input is received at the given screen-space position.</returns>
        public virtual bool ReceiveMouseInputAt(Vector2 screenSpacePos) => Contains(screenSpacePos);

        /// <summary>
        /// Computes whether a given screen-space position is contained within this drawable.
        /// Mouse input events are only received when this function is true, or when the drawable
        /// is in focus.
        /// </summary>
        /// <param name="screenSpacePos">The screen space position to be checked against this drawable.</param>
        public virtual bool Contains(Vector2 screenSpacePos) => DrawRectangle.Contains(ToLocalSpace(screenSpacePos));

        /// <summary>
        /// Whether this Drawable can keyboard receive input, taking into account all optimizations and masking.
        /// </summary>
        public bool CanReceiveKeyboardInput => HandleKeyboardInput && IsPresent && !IsMaskedAway;

        /// <summary>
        /// Whether this Drawable can mouse receive input, taking into account all optimizations and masking.
        /// </summary>
        public bool CanReceiveMouseInput => HandleMouseInput && IsPresent && !IsMaskedAway;

        /// <summary>
        /// Creates a new InputState with mouse coodinates converted to the coordinate space of our parent.
        /// </summary>
        /// <param name="screenSpaceState">The screen-space input state to be cloned and transformed.</param>
        /// <returns>The cloned and transformed state.</returns>
        private InputState createCloneInParentSpace(InputState screenSpaceState)
        {
            if (screenSpaceState == null) return null;

            var clone = screenSpaceState.Clone();
            clone.Mouse = new LocalMouseState(screenSpaceState.Mouse.NativeState, this);
            return clone;
        }

        /// <summary>
        /// This method is responsible for building a queue of Drawables to receive keyboard input
        /// in reverse order. This method is overridden by <see cref="T:Container"/> to be called on all
        /// children such that the entire scene graph is covered.
        /// </summary>
        /// <param name="queue">The input queue to be built.</param>
        /// <param name="allowBlocking">Whether blocking at <see cref="PassThroughInputManager"/>s should be allowed.</param>
        /// <returns>Whether we have added ourself to the queue.</returns>
        internal virtual bool BuildKeyboardInputQueue(List<Drawable> queue, bool allowBlocking = true)
        {
            if (!CanReceiveKeyboardInput)
                return false;

            queue.Add(this);
            return true;
        }

        /// <summary>
        /// This method is responsible for building a queue of Drawables to receive mouse input
        /// in reverse order. This method is overridden by <see cref="T:Container"/> to be called on all
        /// children such that the entire scene graph is covered.
        /// </summary>
        /// <param name="screenSpaceMousePos">The current position of the mouse cursor in screen space.</param>
        /// <param name="queue">The input queue to be built.</param>
        /// <returns>Whether we have added ourself to the queue.</returns>
        internal virtual bool BuildMouseInputQueue(Vector2 screenSpaceMousePos, List<Drawable> queue)
        {
            if (!CanReceiveMouseInput || !ReceiveMouseInputAt(screenSpaceMousePos))
                return false;

            queue.Add(this);
            return true;
        }

        private struct LocalMouseState : IMouseState
        {
            public IMouseState NativeState { get; private set; }

            private readonly Drawable us;

            public LocalMouseState(IMouseState state, Drawable us)
            {
                NativeState = state;
                this.us = us;
            }

            public Vector2 Delta => Position - LastPosition;

            public Vector2 Position
            {
                get => us.Parent?.ToLocalSpace(NativeState.Position) ?? NativeState.Position;
                set => throw new NotImplementedException();
            }

            public bool IsPositionValid
            {
                get => NativeState.IsPositionValid;
                set => throw new NotImplementedException();
            }

            public Vector2 LastPosition
            {
                get => us.Parent?.ToLocalSpace(NativeState.LastPosition) ?? NativeState.LastPosition;
                set => throw new NotImplementedException();
            }

            public Vector2? PositionMouseDown
            {
                get => NativeState.PositionMouseDown == null ? null : us.Parent?.ToLocalSpace(NativeState.PositionMouseDown.Value) ?? NativeState.PositionMouseDown;
                set => throw new NotImplementedException();
            }

            public Vector2 Scroll
            {
                get => NativeState.Scroll;
                set => throw new NotSupportedException();
            }

            public Vector2 LastScroll
            {
                get => NativeState.LastScroll;
                set => throw new NotSupportedException();
            }

            public Vector2 ScrollDelta => NativeState.ScrollDelta;

            public bool HasPreciseScroll
            {
                get => NativeState.HasPreciseScroll;
                set => NativeState.HasPreciseScroll = value;
            }

            public ButtonStates<MouseButton> Buttons => NativeState.Buttons;

            public bool HasMainButtonPressed => NativeState.HasMainButtonPressed;

            public bool HasAnyButtonPressed => NativeState.HasAnyButtonPressed;

            public IMouseState Clone()
            {
                var cloned = (LocalMouseState)MemberwiseClone();
                cloned.NativeState = NativeState.Clone();
                return cloned;
            }

            public bool IsPressed(MouseButton button)
            {
                return NativeState.IsPressed(button);
            }

            public void SetPressed(MouseButton button, bool pressed)
            {
                NativeState.SetPressed(button, pressed);
            }
        }

        #endregion

        #region Transforms

        protected internal ScheduledDelegate Schedule(Action action) => Scheduler.AddDelayed(action, TransformDelay);

        /// <summary>
        /// Make this drawable automatically clean itself up after all transforms have finished playing.
        /// Can be delayed using Delay().
        /// </summary>
        public void Expire(bool calculateLifetimeStart = false)
        {
            if (clock == null)
            {
                LifetimeEnd = double.MinValue;
                return;
            }

            LifetimeEnd = LatestTransformEndTime;

            if (calculateLifetimeStart)
            {
                double min = double.MaxValue;
                foreach (Transform t in Transforms)
                    if (t.StartTime < min)
                        min = t.StartTime;
                LifetimeStart = min < int.MaxValue ? min : int.MinValue;
            }
        }

        /// <summary>
        /// Hide sprite instantly.
        /// </summary>
        public virtual void Hide() => this.FadeOut();

        /// <summary>
        /// Show sprite instantly.
        /// </summary>
        public virtual void Show() => this.FadeIn();

        #endregion

        #region Effects

        /// <summary>
        /// Returns the drawable created by applying the given effect to this drawable. This method may add this drawable to a container.
        /// If this drawable should be the child of another container, make sure to add the created drawable to the container instead of this drawable.
        /// </summary>
        /// <typeparam name="T">The type of the drawable that results from applying the given effect.</typeparam>
        /// <param name="effect">The effect to apply to this drawable.</param>
        /// <param name="initializationAction">The action that should get called to initialize the created drawable before it is returned.</param>
        /// <returns>The drawable created by applying the given effect to this drawable.</returns>
        public T WithEffect<T>(IEffect<T> effect, Action<T> initializationAction = null) where T : Drawable
        {
            var result = effect.ApplyTo(this);
            initializationAction?.Invoke(result);
            return result;
        }

        #endregion

        /// <summary>
        /// A name used to identify this Drawable internally.
        /// </summary>
        public string Name = string.Empty;

        public override string ToString()
        {
            string shortClass = GetType().ReadableName();

            if (!string.IsNullOrEmpty(Name))
                shortClass = $@"{Name} ({shortClass})";

            if (parent == null)
                return shortClass;

            return $@"{shortClass} ({DrawPosition.X:#,0},{DrawPosition.Y:#,0}) {DrawSize.X:#,0}x{DrawSize.Y:#,0}";
        }
    }

    /// <summary>
    /// Specifies which type of properties are being invalidated.
    /// </summary>
    [Flags]
    public enum Invalidation
    {
        /// <summary>
        /// <see cref="Drawable.DrawInfo"/> has changed. No change to <see cref="Drawable.RequiredParentSizeToFit"/> or <see cref="Drawable.DrawSize"/>
        /// is assumed unless indicated by additional flags.
        /// </summary>
        DrawInfo = 1 << 0,

        /// <summary>
        /// <see cref="Drawable.DrawSize"/> has changed.
        /// </summary>
        DrawSize = 1 << 1,

        /// <summary>
        /// Captures all other geometry changes than <see cref="Drawable.DrawSize"/>, such as
        /// <see cref="Drawable.Rotation"/>, <see cref="Drawable.Shear"/>, and <see cref="Drawable.DrawPosition"/>.
        /// </summary>
        MiscGeometry = 1 << 2,

        /// <summary>
        /// <see cref="Drawable.Colour"/> has changed.
        /// </summary>
        Colour = 1 << 3,

        /// <summary>
        /// <see cref="Drawable.ApplyDrawNode(Graphics.DrawNode)"/> has to be invoked on all old draw nodes.
        /// </summary>
        DrawNode = 1 << 4,

        /// <summary>
        /// <see cref="Drawable.IsPresent"/> has changed.
        /// </summary>
        Presence = 1 << 5,

        /// <summary>
        /// No invalidation.
        /// </summary>
        None = 0,

        /// <summary>
        /// <see cref="Drawable.RequiredParentSizeToFit"/> has to be recomputed.
        /// </summary>
        RequiredParentSizeToFit = MiscGeometry | DrawSize,

        /// <summary>
        /// All possible things are affected.
        /// </summary>
        All = DrawNode | RequiredParentSizeToFit | Colour | DrawInfo | Presence,
    }

    /// <summary>
    /// General enum to specify an "anchor" or "origin" point from the standard 9 points on a rectangle.
    /// x and y counterparts can be accessed using bitwise flags.
    /// </summary>
    [Flags]
    public enum Anchor
    {
        TopLeft = y0 | x0,
        TopCentre = y0 | x1,
        TopRight = y0 | x2,

        CentreLeft = y1 | x0,
        Centre = y1 | x1,
        CentreRight = y1 | x2,

        BottomLeft = y2 | x0,
        BottomCentre = y2 | x1,
        BottomRight = y2 | x2,

        /// <summary>
        /// The vertical counterpart is at "Top" position.
        /// </summary>
        y0 = 1 << 0,

        /// <summary>
        /// The vertical counterpart is at "Centre" position.
        /// </summary>
        y1 = 1 << 1,

        /// <summary>
        /// The vertical counterpart is at "Bottom" position.
        /// </summary>
        y2 = 1 << 2,

        /// <summary>
        /// The horizontal counterpart is at "Left" position.
        /// </summary>
        x0 = 1 << 3,

        /// <summary>
        /// The horizontal counterpart is at "Centre" position.
        /// </summary>
        x1 = 1 << 4,

        /// <summary>
        /// The horizontal counterpart is at "Right" position.
        /// </summary>
        x2 = 1 << 5,

        /// <summary>
        /// The user is manually updating the outcome, so we shouldn't.
        /// </summary>
        Custom = 1 << 6,
    }

    [Flags]
    public enum Axes
    {
        None = 0,

        X = 1 << 0,
        Y = 1 << 1,

        Both = X | Y,
    }

    public enum Direction
    {
        Horizontal,
        Vertical,
    }

    public enum RotationDirection
    {
        Clockwise,
        CounterClockwise,
    }

    /// <summary>
    /// Possible states of a <see cref="Drawable"/> within the loading pipeline.
    /// </summary>
    public enum LoadState
    {
        /// <summary>
        /// Not loaded, and no load has been initiated yet.
        /// </summary>
        NotLoaded,

        /// <summary>
        /// Currently loading (possibly and usually on a background thread via <see cref="CompositeDrawable.LoadComponentAsync{TLoadable}"/>).
        /// </summary>
        Loading,

        /// <summary>
        /// Loading is complete, but has not yet been finalized on the update thread
        /// (<see cref="Drawable.LoadComplete"/> has not been called yet, which
        /// always runs on the update thread and requires <see cref="Drawable.IsAlive"/>).
        /// </summary>
        Ready,

        /// <summary>
        /// Loading is fully completed and the Drawable is now part of the scene graph.
        /// </summary>
        Loaded
    }

    /// <summary>
    /// Controls the behavior of <see cref="Drawable.RelativeSizeAxes"/> when it is set to <see cref="Axes.Both"/>.
    /// </summary>
    public enum FillMode
    {
        /// <summary>
        /// Completely fill the parent with a relative size of 1 at the cost of stretching the aspect ratio (default).
        /// </summary>
        Stretch,

        /// <summary>
        /// Always maintains aspect ratio while filling the portion of the parent's size denoted by the relative size.
        /// A relative size of 1 results in completely filling the parent by scaling the smaller axis of the drawable to fill the parent.
        /// </summary>
        Fill,

        /// <summary>
        /// Always maintains aspect ratio while fitting into the portion of the parent's size denoted by the relative size.
        /// A relative size of 1 results in fitting exactly into the parent by scaling the larger axis of the drawable to fit into the parent.
        /// </summary>
        Fit,
    }
}<|MERGE_RESOLUTION|>--- conflicted
+++ resolved
@@ -1589,8 +1589,7 @@
             if (invalidation == Invalidation.None || Parent == null)
                 return false;
 
-<<<<<<< HEAD
-            if (shallPropagate && Parent != null && source != Parent)
+            if (shallPropagate && source != Parent)
             {
                 var parentInvalidation = invalidation;
 
@@ -1600,10 +1599,6 @@
                 if (parentInvalidation > 0)
                     Parent.InvalidateFromChild(invalidation, this);
             }
-=======
-            if (shallPropagate && source != Parent)
-                Parent.InvalidateFromChild(invalidation, this);
->>>>>>> 78cb335c
 
             bool alreadyInvalidated = true;
 
