﻿// Copyright (c) ppy Pty Ltd <contact@ppy.sh>. Licensed under the MIT Licence.
// See the LICENCE file in the repository root for full licence text.

#if NET5_0
using System.Net.Sockets;
#endif
using System;
using System.Collections.Generic;
using System.IO;
using System.Net;
using System.Net.Http;
using System.Net.Http.Headers;
using System.Text;
using System.Threading;
using System.Threading.Tasks;
using JetBrains.Annotations;
using osu.Framework.Bindables;
using osu.Framework.Extensions;
using osu.Framework.Extensions.ExceptionExtensions;
using osu.Framework.Logging;

namespace osu.Framework.IO.Network
{
    public class WebRequest : IDisposable
    {
        internal const int MAX_RETRIES = 1;

        /// <summary>
        /// Whether non-SSL requests should be allowed. Defaults to disabled.
        /// In the default state, http:// requests will be automatically converted to https://.
        /// </summary>
        public bool AllowInsecureRequests;

        /// <summary>
        /// Invoked when a response has been received, but not data has been received.
        /// </summary>
        public event Action Started;

        /// <summary>
        /// Invoked when the <see cref="WebRequest"/> has finished successfully.
        /// </summary>
        public event Action Finished;

        /// <summary>
        /// Invoked when the <see cref="WebRequest"/> has failed.
        /// </summary>
        public event Action<Exception> Failed;

        /// <summary>
        /// Invoked when the download progress has changed.
        /// </summary>
        public event Action<long, long> DownloadProgress;

        /// <summary>
        /// Invoked when the upload progress has changed.
        /// </summary>
        public event Action<long, long> UploadProgress;

        /// <summary>
        /// Whether the <see cref="WebRequest"/> was aborted due to an exception or a user abort request.
        /// </summary>
        public bool Aborted { get; private set; }

        private bool completed;

        /// <summary>
        /// Whether the <see cref="WebRequest"/> has been run.
        /// </summary>
        public bool Completed
        {
            get => completed;
            private set
            {
                completed = value;
                if (!completed) return;

                // WebRequests can only be used once - no need to keep events bound
                // This helps with disposal in PerformAsync usages
                Started = null;
                Finished = null;
                Failed = null;
                DownloadProgress = null;
                UploadProgress = null;
            }
        }

        /// <summary>
        /// The URL of this request.
        /// </summary>
        public string Url;

        /// <summary>
        /// Query string parameters.
        /// </summary>
        private readonly Dictionary<string, string> queryParameters = new Dictionary<string, string>();

        /// <summary>
        /// Form parameters.
        /// </summary>
        private readonly Dictionary<string, string> formParameters = new Dictionary<string, string>();

        /// <summary>
        /// FILE parameters.
        /// </summary>
        private readonly IDictionary<string, byte[]> files = new Dictionary<string, byte[]>();

        /// <summary>
        /// The request headers.
        /// </summary>
        private readonly IDictionary<string, string> headers = new Dictionary<string, string>();

        public const int DEFAULT_TIMEOUT = 10000;

        public HttpMethod Method = HttpMethod.Get;

        /// <summary>
        /// The amount of time from last sent or received data to trigger a timeout and abort the request.
        /// </summary>
        public int Timeout = DEFAULT_TIMEOUT;

        /// <summary>
        /// The type of content expected by this web request.
        /// </summary>
        protected virtual string Accept => string.Empty;

        /// <summary>
        /// The value of the User-agent HTTP header.
        /// </summary>
        protected virtual string UserAgent => "osu-framework";

        internal int RetryCount { get; private set; }

        /// <summary>
        /// Whether this request should internally retry (up to <see cref="MAX_RETRIES"/> times) on a timeout before throwing an exception.
        /// </summary>
        public bool AllowRetryOnTimeout { get; set; } = true;

        private CancellationToken? userToken;
        private CancellationTokenSource abortToken;
        private CancellationTokenSource timeoutToken;

        private LengthTrackingStream requestStream;
        private HttpResponseMessage response;

        private long contentLength => requestStream?.Length ?? 0;

        private const string form_boundary = "-----------------------------28947758029299";

        private const string form_content_type = "multipart/form-data; boundary=" + form_boundary;

        private static readonly HttpClient client = new HttpClient(
#if NET5_0
            new SocketsHttpHandler
            {
                AutomaticDecompression = DecompressionMethods.GZip | DecompressionMethods.Deflate,
                ConnectCallback = onConnect,
            }
#else
            new HttpClientHandler { AutomaticDecompression = DecompressionMethods.GZip | DecompressionMethods.Deflate }
#endif
        )
        {
            // Timeout is controlled manually through cancellation tokens because
            // HttpClient does not properly timeout while reading chunked data
            Timeout = System.Threading.Timeout.InfiniteTimeSpan
        };

        private static readonly Logger logger = Logger.GetLogger(LoggingTarget.Network);

        public WebRequest(string url = null, params object[] args)
        {
            if (!string.IsNullOrEmpty(url))
                Url = args.Length == 0 ? url : string.Format(url, args);
        }

        private int responseBytesRead;

        private const int buffer_size = 32768;
        private byte[] buffer;

        private MemoryStream rawContent;

        public string ContentType;

        protected virtual Stream CreateOutputStream() => new MemoryStream();

        public Stream ResponseStream;

        /// <summary>
        /// Retrieve the full response body as a UTF8 encoded string.
        /// </summary>
        /// <returns>The response body.</returns>
        [CanBeNull]
        public string GetResponseString()
        {
            try
            {
                ResponseStream.Seek(0, SeekOrigin.Begin);
                StreamReader r = new StreamReader(ResponseStream, Encoding.UTF8);
                return r.ReadToEnd();
            }
            catch
            {
                return null;
            }
        }

        /// <summary>
        /// Retrieve the full response body as an array of bytes.
        /// </summary>
        /// <returns>The response body.</returns>
        public byte[] GetResponseData()
        {
            try
            {
                byte[] data = new byte[ResponseStream.Length];
                ResponseStream.Seek(0, SeekOrigin.Begin);
                ResponseStream.Read(data, 0, data.Length);
                return data;
            }
            catch
            {
                return null;
            }
        }

        public HttpResponseHeaders ResponseHeaders => response.Headers;

        /// <summary>
        /// Performs the request asynchronously.
        /// </summary>
        /// <param name="cancellationToken">A token to cancel the request.</param>
        public async Task PerformAsync(CancellationToken cancellationToken = default)
        {
            if (Completed)
                throw new InvalidOperationException($"The {nameof(WebRequest)} has already been run.");

            try
            {
                await internalPerform(cancellationToken).ConfigureAwait(false);
            }
            catch (AggregateException ae)
            {
                ae.RethrowAsSingular();
            }
        }

        private async Task internalPerform(CancellationToken cancellationToken = default)
        {
            string url = Url;

            if (!AllowInsecureRequests && !url.StartsWith(@"https://", StringComparison.Ordinal))
            {
                logger.Add($"Insecure request was automatically converted to https ({Url})");
                url = @"https://" + url.Replace(@"http://", @"");
            }

            // If a user token already exists, keep it. Otherwise, take on the previous user token, as this could be a retry of the request.
            userToken ??= cancellationToken;
            cancellationToken = userToken.Value;

            using (abortToken ??= new CancellationTokenSource()) // don't recreate if already non-null. is used during retry logic.
            using (timeoutToken = new CancellationTokenSource())
            using (var linkedToken = CancellationTokenSource.CreateLinkedTokenSource(abortToken.Token, timeoutToken.Token, cancellationToken))
            {
                try
                {
                    PrePerform();

                    HttpRequestMessage request;

                    StringBuilder requestParameters = new StringBuilder();
                    foreach (var p in queryParameters)
                        requestParameters.Append($@"{p.Key}={Uri.EscapeDataString(p.Value)}&");
                    string requestString = requestParameters.ToString().TrimEnd('&');
                    url = string.IsNullOrEmpty(requestString) ? url : $"{url}?{requestString}";

                    if (Method == HttpMethod.Get)
                    {
                        if (files.Count > 0)
                            throw new InvalidOperationException($"Cannot use {nameof(AddFile)} in a GET request. Please set the {nameof(Method)} to POST.");

                        request = new HttpRequestMessage(HttpMethod.Get, url);
                    }
                    else
                    {
                        request = new HttpRequestMessage(Method, url);

                        Stream postContent = null;

                        if (rawContent != null)
                        {
                            if (formParameters.Count > 0)
                                throw new InvalidOperationException($"Cannot use {nameof(AddRaw)} in conjunction with form parameters");
                            if (files.Count > 0)
                                throw new InvalidOperationException($"Cannot use {nameof(AddRaw)} in conjunction with {nameof(AddFile)}");

                            postContent = new MemoryStream();
                            rawContent.Position = 0;

                            await rawContent.CopyToAsync(postContent, linkedToken.Token).ConfigureAwait(false);

                            postContent.Position = 0;
                        }
                        else if (formParameters.Count > 0 || files.Count > 0)
                        {
                            if (!string.IsNullOrEmpty(ContentType) && ContentType != form_content_type)
                                throw new InvalidOperationException($"Cannot use custom {nameof(ContentType)} in a POST request with form/file parameters.");

                            ContentType = form_content_type;

                            var formData = new MultipartFormDataContent(form_boundary);

                            foreach (var p in formParameters)
                                formData.Add(new StringContent(p.Value), p.Key);

                            foreach (var p in files)
                            {
                                var byteContent = new ByteArrayContent(p.Value);
                                byteContent.Headers.Add("Content-Type", "application/octet-stream");
                                formData.Add(byteContent, p.Key, p.Key);
                            }

#if NET5_0
                            postContent = await formData.ReadAsStreamAsync(linkedToken.Token).ConfigureAwait(false);
#else
                            postContent = await formData.ReadAsStreamAsync().ConfigureAwait(false);
#endif
                        }

                        if (postContent != null)
                        {
                            requestStream = new LengthTrackingStream(postContent);
                            requestStream.BytesRead.ValueChanged += e =>
                            {
                                reportForwardProgress();
                                UploadProgress?.Invoke(e.NewValue, contentLength);
                            };

                            request.Content = new StreamContent(requestStream);
                            if (!string.IsNullOrEmpty(ContentType))
                                request.Content.Headers.ContentType = MediaTypeHeaderValue.Parse(ContentType);
                        }
                    }

                    request.Headers.UserAgent.TryParseAdd(UserAgent);

                    if (!string.IsNullOrEmpty(Accept))
                        request.Headers.Accept.TryParseAdd(Accept);

                    foreach (var kvp in headers)
                        request.Headers.Add(kvp.Key, kvp.Value);

                    reportForwardProgress();

                    using (request)
                    {
                        response = await client
                                         .SendAsync(request, HttpCompletionOption.ResponseHeadersRead, linkedToken.Token)
                                         .ConfigureAwait(false);

                        ResponseStream = CreateOutputStream();

                        if (Method == HttpMethod.Get)
                        {
                            //GETs are easy
                            await beginResponse(linkedToken.Token).ConfigureAwait(false);
                        }
                        else
                        {
                            reportForwardProgress();
                            UploadProgress?.Invoke(0, contentLength);

                            await beginResponse(linkedToken.Token).ConfigureAwait(false);
                        }
                    }
                }
                catch (Exception) when (timeoutToken.IsCancellationRequested)
                {
                    await Complete(new WebException($"Request to {url} timed out after {timeSinceLastAction / 1000} seconds idle (read {responseBytesRead} bytes, retried {RetryCount} times).",
                        WebExceptionStatus.Timeout)).ConfigureAwait(false);
                }
                catch (Exception) when (abortToken.IsCancellationRequested || cancellationToken.IsCancellationRequested)
                {
                    onAborted();
                }
                catch (Exception e)
                {
                    if (Completed)
                        // we may be coming from one of the exception blocks handled above (as Complete will rethrow all exceptions).
                        throw;

                    await Complete(e).ConfigureAwait(false);
                }
            }

            void onAborted()
            {
                // Aborting via the cancellation token will not set the correct aborted/completion states. Make sure they're set here.
                Abort();

                Complete(new WebException($"Request to {url} aborted by user.", WebExceptionStatus.RequestCanceled));
            }
        }

        /// <summary>
        /// Performs the request synchronously.
        /// </summary>
        public void Perform()
        {
            try
            {
<<<<<<< HEAD
                PerformAsync().WaitSafely();
=======
                // Start a long-running task to ensure we don't block on a TPL thread pool thread.
                // Unfortunately we can't use a full synchronous flow due to IPv4 fallback logic *requiring* the async path for now.
                Task.Factory.StartNew(() => PerformAsync().Wait(), TaskCreationOptions.LongRunning).Wait();
>>>>>>> 53b22271
            }
            catch (AggregateException ae)
            {
                ae.RethrowAsSingular();
            }
        }

        /// <summary>
        /// Task to run direct before performing the request.
        /// </summary>
        protected virtual void PrePerform()
        {
        }

        private async Task beginResponse(CancellationToken cancellationToken)
        {
#if NET5_0
            using (var responseStream = await response.Content
                                                      .ReadAsStreamAsync(cancellationToken)
                                                      .ConfigureAwait(false))
#else
            using (var responseStream = await response.Content
                                                      .ReadAsStreamAsync()
                                                      .ConfigureAwait(false))
#endif
            {
                reportForwardProgress();
                Started?.Invoke();

                buffer = new byte[buffer_size];

                while (true)
                {
                    cancellationToken.ThrowIfCancellationRequested();

                    int read = await responseStream
                                     .ReadAsync(buffer.AsMemory(), cancellationToken)
                                     .ConfigureAwait(false);

                    reportForwardProgress();

                    if (read > 0)
                    {
                        await ResponseStream
                              .WriteAsync(buffer.AsMemory(0, read), cancellationToken)
                              .ConfigureAwait(false);

                        responseBytesRead += read;
                        DownloadProgress?.Invoke(responseBytesRead, response.Content.Headers.ContentLength ?? responseBytesRead);
                    }
                    else
                    {
                        ResponseStream.Seek(0, SeekOrigin.Begin);
                        await Complete().ConfigureAwait(false);
                        break;
                    }
                }
            }
        }

        protected virtual Task Complete(Exception e = null)
        {
            if (Aborted)
                return Task.CompletedTask;

            var we = e as WebException;

            bool allowRetry = AllowRetryOnTimeout;
            bool wasTimeout = false;

            if (e != null)
                wasTimeout = we?.Status == WebExceptionStatus.Timeout;
            else if (!response.IsSuccessStatusCode)
            {
                e = new WebException(response.StatusCode.ToString());

                switch (response.StatusCode)
                {
                    case HttpStatusCode.GatewayTimeout:
                    case HttpStatusCode.RequestTimeout:
                        wasTimeout = true;
                        break;
                }
            }

            allowRetry &= wasTimeout;

            if (e != null)
            {
                if (allowRetry && RetryCount < MAX_RETRIES && responseBytesRead == 0)
                {
                    RetryCount++;

                    logger.Add($@"Request to {Url} failed with {e} (retrying {RetryCount}/{MAX_RETRIES}).");

                    //do a retry
<<<<<<< HEAD
                    internalPerform().WaitSafely();
                    return;
=======
                    return internalPerform();
>>>>>>> 53b22271
                }

                logger.Add($"Request to {Url} failed with {e}.");

                if (ResponseStream?.CanSeek == true && ResponseStream.Length > 0)
                {
                    // in the case we fail a request, spitting out the response in the log is quite helpful.
                    ResponseStream.Seek(0, SeekOrigin.Begin);

                    using (StreamReader r = new StreamReader(ResponseStream, new UTF8Encoding(false, true), true, 1024, true))
                    {
                        try
                        {
                            char[] output = new char[1024];
                            int read = r.ReadBlock(output, 0, 1024);
                            string trimmedResponse = new string(output, 0, read);
                            logger.Add($"Response was: {trimmedResponse}");
                            if (read == 1024)
                                logger.Add("(Response was trimmed)");
                        }
                        catch (DecoderFallbackException)
                        {
                            // Ignore non-text format
                        }
                    }
                }
            }
            else
                logger.Add($@"Request to {Url} successfully completed!");

            // if a failure happened on performing the request, there are still situations where we want to process the response.
            // consider the case of a server returned error code which triggers a WebException, but the server is also returning details on the error in the response.
            try
            {
                if (!wasTimeout)
                    ProcessResponse();
            }
            catch (Exception se)
            {
                // that said, we don't really care about an error when processing the response if there is already a higher level exception.
                if (e == null)
                {
                    logger.Add($"Processing response from {Url} failed with {se}.");
                    Failed?.Invoke(se);
                    Completed = true;
                    Aborted = true;
                    throw;
                }
            }

            if (e == null)
            {
                Finished?.Invoke();
                Completed = true;
            }
            else
            {
                Failed?.Invoke(e);
                Completed = true;
                Aborted = true;
                throw e;
            }

            return Task.CompletedTask;
        }

        /// <summary>
        /// Performs any post-processing of the response.
        /// Exceptions thrown in this method will be passed to <see cref="Failed"/>.
        /// </summary>
        protected virtual void ProcessResponse()
        {
        }

        /// <summary>
        /// Forcefully abort the request.
        /// </summary>
        public void Abort()
        {
            if (Aborted || Completed) return;

            Aborted = true;
            Completed = true;

            try
            {
                abortToken?.Cancel();
            }
            catch (ObjectDisposedException)
            {
            }
        }

        /// <summary>
        /// Adds a raw POST body to this request.
        /// This may not be used in conjunction with <see cref="AddFile"/> and <see cref="AddParameter(string,string,RequestParameterType)"/>.
        /// </summary>
        /// <param name="text">The text.</param>
        public void AddRaw(string text)
        {
            AddRaw(Encoding.UTF8.GetBytes(text));
        }

        /// <summary>
        /// Adds a raw POST body to this request.
        /// This may not be used in conjunction with <see cref="AddFile"/> and <see cref="AddParameter(string,string,RequestParameterType)"/>.
        /// </summary>
        /// <param name="bytes">The raw data.</param>
        public void AddRaw(byte[] bytes)
        {
            AddRaw(new MemoryStream(bytes));
        }

        /// <summary>
        /// Adds a raw POST body to this request.
        /// This may not be used in conjunction with <see cref="AddFile"/>
        /// and <see cref="AddParameter(string,string,RequestParameterType)"/> with the request type of <see cref="RequestParameterType.Form"/>.
        /// </summary>
        /// <param name="stream">The stream containing the raw data. This stream will _not_ be finalized by this request.</param>
        public void AddRaw(Stream stream)
        {
            if (stream == null) throw new ArgumentNullException(nameof(stream));

            rawContent ??= new MemoryStream();

            stream.CopyTo(rawContent);
        }

        /// <summary>
        /// Add a new FILE parameter to this request. Replaces any existing file with the same name.
        /// This may not be used in conjunction with <see cref="AddRaw(Stream)"/>. GET requests may not contain files.
        /// </summary>
        /// <param name="name">The name of the file. This becomes the name of the file in a multi-part form POST content.</param>
        /// <param name="data">The file data.</param>
        public void AddFile(string name, byte[] data)
        {
            if (name == null) throw new ArgumentNullException(nameof(name));
            if (data == null) throw new ArgumentNullException(nameof(data));

            files[name] = data;
        }

        /// <summary>
        /// <para>
        /// Add a new parameter to this request. Replaces any existing parameter with the same name.
        /// </para>
        /// <para>
        /// If this request's <see cref="Method"/> supports a request body (<c>POST, PUT, DELETE, PATCH</c>), a <see cref="RequestParameterType.Form"/> parameter will be added;
        /// otherwise, a <see cref="RequestParameterType.Query"/> parameter will be added.
        /// For more fine-grained control over the parameter type, use the <see cref="AddParameter(string,string,RequestParameterType)"/> overload.
        /// </para>
        /// <para>
        /// <see cref="RequestParameterType.Form"/> parameters may not be used in conjunction with <see cref="AddRaw(Stream)"/>.
        /// </para>
        /// </summary>
        /// <remarks>
        /// Values added to the request URL query string are automatically percent-encoded before sending the request.
        /// </remarks>
        /// <param name="name">The name of the parameter.</param>
        /// <param name="value">The parameter value.</param>
        public void AddParameter(string name, string value)
            => AddParameter(name, value, supportsRequestBody(Method) ? RequestParameterType.Form : RequestParameterType.Query);

        /// <summary>
        /// Add a new parameter to this request. Replaces any existing parameter with the same name.
        /// <see cref="RequestParameterType.Form"/> parameters may not be used in conjunction with <see cref="AddRaw(Stream)"/>.
        /// </summary>
        /// <remarks>
        /// Values added to the request URL query string are automatically percent-encoded before sending the request.
        /// </remarks>
        /// <param name="name">The name of the parameter.</param>
        /// <param name="value">The parameter value.</param>
        /// <param name="type">The type of the request parameter.</param>
        public void AddParameter(string name, string value, RequestParameterType type)
        {
            if (name == null) throw new ArgumentNullException(nameof(name));
            if (value == null) throw new ArgumentNullException(nameof(value));

            switch (type)
            {
                case RequestParameterType.Query:
                    queryParameters[name] = value;
                    break;

                case RequestParameterType.Form:
                    if (!supportsRequestBody(Method))
                        throw new ArgumentException("Cannot add form parameter to a request type which has no body.", nameof(type));

                    formParameters[name] = value;
                    break;
            }
        }

        private static bool supportsRequestBody(HttpMethod method)
            => method == HttpMethod.Post
               || method == HttpMethod.Put
               || method == HttpMethod.Delete
               || method == HttpMethod.Patch;

        /// <summary>
        /// Adds a new header to this request. Replaces any existing header with the same name.
        /// </summary>
        /// <param name="name">The name of the header.</param>
        /// <param name="value">The header value.</param>
        public void AddHeader(string name, string value)
        {
            if (name == null) throw new ArgumentNullException(nameof(name));
            if (value == null) throw new ArgumentNullException(nameof(value));

            headers[name] = value;
        }

        #region Timeout Handling

        private long lastAction;

        private long timeSinceLastAction => (DateTime.Now.Ticks - lastAction) / TimeSpan.TicksPerMillisecond;

        private void reportForwardProgress()
        {
            lastAction = DateTime.Now.Ticks;
            timeoutToken.CancelAfter(Timeout);
        }

        #endregion

        #region IDisposable Support

        private bool isDisposed;

        protected void Dispose(bool disposing)
        {
            if (isDisposed) return;

            isDisposed = true;

            Abort();

            requestStream?.Dispose();
            response?.Dispose();

            if (!(ResponseStream is MemoryStream))
                ResponseStream?.Dispose();
        }

        public void Dispose()
        {
            Dispose(true);
            GC.SuppressFinalize(this);
        }

        #endregion

        #region IPv4 fallback implementation

#if NET5_0
        /// <summary>
        /// Whether IPv6 should be preferred. Value may change based on runtime failures.
        /// </summary>
        private static bool useIPv6 = Socket.OSSupportsIPv6;

        /// <summary>
        /// Whether the initial IPv6 check has been performed (to determine whether v6 is available or not).
        /// </summary>
        private static bool hasResolvedIPv6Availability;

        private const int connection_establish_timeout = 2000;

        private static async ValueTask<Stream> onConnect(SocketsHttpConnectionContext context, CancellationToken cancellationToken)
        {
            // Until .NET supports an implementation of Happy Eyeballs (https://tools.ietf.org/html/rfc8305#section-2), let's make IPv4 fallback work in a simple way.
            // This issue is being tracked at https://github.com/dotnet/runtime/issues/26177 and expected to be fixed in .NET 6.

            if (useIPv6)
            {
                try
                {
                    var localToken = cancellationToken;

                    if (!hasResolvedIPv6Availability)
                    {
                        // to make things move fast, use a very low timeout for the initial ipv6 attempt.
                        var quickFailCts = new CancellationTokenSource(connection_establish_timeout);
                        var linkedTokenSource = CancellationTokenSource.CreateLinkedTokenSource(cancellationToken, quickFailCts.Token);

                        localToken = linkedTokenSource.Token;
                    }

                    return await attemptConnection(AddressFamily.InterNetworkV6, context, localToken)
                        .ConfigureAwait(false);
                }
                catch
                {
                    // very naively fallback to ipv4 permanently for this execution based on the response of the first connection attempt.
                    // note that this may cause users to eventually get switched to ipv4 (on a random failure when they are switching networks, for instance)
                    // but in the interest of keeping this implementation simple, this is acceptable.
                    useIPv6 = false;
                }
                finally
                {
                    hasResolvedIPv6Availability = true;
                }
            }

            // fallback to IPv4.
            return await attemptConnection(AddressFamily.InterNetwork, context, cancellationToken).ConfigureAwait(false);
        }

        private static async ValueTask<Stream> attemptConnection(AddressFamily addressFamily, SocketsHttpConnectionContext context, CancellationToken cancellationToken)
        {
            // The following socket constructor will create a dual-mode socket on systems where IPV6 is available.
            var socket = new Socket(addressFamily, SocketType.Stream, ProtocolType.Tcp)
            {
                // Turn off Nagle's algorithm since it degrades performance in most HttpClient scenarios.
                NoDelay = true
            };

            try
            {
                await socket.ConnectAsync(context.DnsEndPoint, cancellationToken).ConfigureAwait(false);
                // The stream should take the ownership of the underlying socket,
                // closing it when it's disposed.
                return new NetworkStream(socket, ownsSocket: true);
            }
            catch
            {
                socket.Dispose();
                throw;
            }
        }
#endif

        #endregion

        private class LengthTrackingStream : Stream
        {
            public readonly BindableLong BytesRead = new BindableLong();

            private readonly Stream baseStream;

            public LengthTrackingStream(Stream baseStream)
            {
                this.baseStream = baseStream;
            }

            public override void Flush()
            {
                baseStream.Flush();
            }

            public override int Read(byte[] buffer, int offset, int count)
            {
                int read = baseStream.Read(buffer, offset, count);
                BytesRead.Value += read;
                return read;
            }

            public override long Seek(long offset, SeekOrigin origin) => baseStream.Seek(offset, origin);

            public override void SetLength(long value)
            {
                baseStream.SetLength(value);
            }

            public override void Write(byte[] buffer, int offset, int count)
            {
                baseStream.Write(buffer, offset, count);
            }

            public override bool CanRead => baseStream.CanRead;
            public override bool CanSeek => baseStream.CanSeek;
            public override bool CanWrite => baseStream.CanWrite;
            public override long Length => baseStream.Length;

            public override long Position
            {
                get => baseStream.Position;
                set => baseStream.Position = value;
            }

            protected override void Dispose(bool disposing)
            {
                base.Dispose(disposing);
                baseStream.Dispose();
            }
        }
    }
}<|MERGE_RESOLUTION|>--- conflicted
+++ resolved
@@ -410,13 +410,9 @@
         {
             try
             {
-<<<<<<< HEAD
-                PerformAsync().WaitSafely();
-=======
                 // Start a long-running task to ensure we don't block on a TPL thread pool thread.
                 // Unfortunately we can't use a full synchronous flow due to IPv4 fallback logic *requiring* the async path for now.
-                Task.Factory.StartNew(() => PerformAsync().Wait(), TaskCreationOptions.LongRunning).Wait();
->>>>>>> 53b22271
+                Task.Factory.StartNew(() => PerformAsync().WaitSafely(), TaskCreationOptions.LongRunning).WaitSafely();
             }
             catch (AggregateException ae)
             {
@@ -513,12 +509,7 @@
                     logger.Add($@"Request to {Url} failed with {e} (retrying {RetryCount}/{MAX_RETRIES}).");
 
                     //do a retry
-<<<<<<< HEAD
-                    internalPerform().WaitSafely();
-                    return;
-=======
                     return internalPerform();
->>>>>>> 53b22271
                 }
 
                 logger.Add($"Request to {Url} failed with {e}.");
