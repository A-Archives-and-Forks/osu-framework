﻿// Copyright (c) ppy Pty Ltd <contact@ppy.sh>. Licensed under the MIT Licence.
// See the LICENCE file in the repository root for full licence text.

using System;
using System.Collections.Generic;
using System.IO;
using System.Linq;
using osu.Framework.Extensions;
using osu.Framework.Graphics.Textures;
using osu.Framework.Platform;
using SharpFNT;
using SixLabors.ImageSharp;
using SixLabors.ImageSharp.Advanced;
using SixLabors.ImageSharp.PixelFormats;
using SixLabors.Primitives;

namespace osu.Framework.IO.Stores
{
    /// <summary>
    /// A glyph store which caches font sprite sheets as raw pixels to disk on first use.
    /// </summary>
    /// <remarks>
    /// This results in memory efficient lookups with good performance on solid state backed devices.
    /// </remarks>
    public class RawCachingGlyphStore : GlyphStore
    {
        public Storage CacheStorage;

        public RawCachingGlyphStore(ResourceStore<byte[]> store, string assetName = null, IResourceStore<TextureUpload> textureLoader = null)
            : base(store, assetName, textureLoader)
        {
        }

        private readonly Dictionary<int, PageInfo> pageLookup = new Dictionary<int, PageInfo>();

        protected override TextureUpload LoadCharacter(Character character)
        {
            if (!pageLookup.TryGetValue(character.Page, out var pageInfo))
                pageInfo = createCachedPageInfo(character.Page);

            return createTextureUpload(character, pageInfo);
        }

        private PageInfo createCachedPageInfo(int page)
        {
            string filename = GetFilenameForPage(page);

            using (var stream = Store.GetStream(filename))
            {
                string streamMd5 = stream.ComputeMD5Hash();
                string filenameMd5 = filename.ComputeMD5Hash();

                string accessFilename = $"{filenameMd5}#{streamMd5}";

                var existing = CacheStorage.GetFiles(string.Empty, $"{accessFilename}*").FirstOrDefault();

                if (existing != null)
                {
                    var split = existing.Split('#');
                    return pageLookup[page] = new PageInfo
                    {
                        Size = new Size(int.Parse(split[2]), int.Parse(split[3])),
                        Filename = existing
                    };
                }

                using (var convert = GetPageImage(page))
                using (var buffer = SixLabors.ImageSharp.Configuration.Default.MemoryAllocator.Allocate<byte>(convert.Width * convert.Height))
                {
                    var output = buffer.Memory.Span;
                    var source = convert.GetPixelSpan();

<<<<<<< HEAD
                    for (int i = 0; i < output.Length; i++)
                        output[i] = source[i].A;
=======
                    var pxl = convert.Data;

                    for (int i = 0; i < convert.Width * convert.Height; i++)
                        output[i] = pxl[i].A;
>>>>>>> a2c04214

                    // ensure any stale cached versions are deleted.
                    foreach (var f in CacheStorage.GetFiles(string.Empty, $"{filenameMd5}*"))
                        CacheStorage.Delete(f);

                    accessFilename += $"#{convert.Width}#{convert.Height}";

                    using (var outStream = CacheStorage.GetStream(accessFilename, FileAccess.Write, FileMode.Create))
                        outStream.Write(buffer.Memory.Span);

                    return pageLookup[page] = new PageInfo
                    {
                        Size = new Size(convert.Width, convert.Height),
                        Filename = accessFilename
                    };
                }
            }
        }

        private readonly Dictionary<string, Stream> pageStreamHandles = new Dictionary<string, Stream>();

        private TextureUpload createTextureUpload(Character character, PageInfo page)
        {
            int pageWidth = page.Size.Width;

            if (readBuffer == null || readBuffer.Length < pageWidth * character.Height)
                readBuffer = new byte[pageWidth * character.Height];

            var image = new Image<Rgba32>(SixLabors.ImageSharp.Configuration.Default, character.Width, character.Height, new Rgba32(255, 255, 255, 0));

            if (!pageStreamHandles.TryGetValue(page.Filename, out var source))
                source = pageStreamHandles[page.Filename] = CacheStorage.GetStream(page.Filename);

            var dest = image.GetPixelSpan();

            source.Seek(pageWidth * character.Y, SeekOrigin.Begin);
            source.Read(readBuffer, 0, pageWidth * character.Height);

            // the spritesheet may have unused pixels trimmed
            int readableHeight = Math.Min(character.Height, page.Size.Height - character.Y);
            int readableWidth = Math.Min(character.Width, pageWidth - character.X);

            for (int y = 0; y < character.Height; y++)
            {
                int writeOffset = y * character.Width;
                int readOffset = y * pageWidth + character.X;

                for (int x = 0; x < character.Width; x++)
                    dest[writeOffset + x] = new Rgba32(255, 255, 255, x < readableWidth && y < readableHeight ? readBuffer[readOffset + x] : (byte)0);
            }

            return new TextureUpload(image);
        }

        protected override void Dispose(bool disposing)
        {
            base.Dispose(disposing);

            foreach (var h in pageStreamHandles)
                h.Value.Dispose();
        }

        private byte[] readBuffer;

        private class PageInfo
        {
            public string Filename;
            public Size Size;
        }
    }
}<|MERGE_RESOLUTION|>--- conflicted
+++ resolved
@@ -68,17 +68,10 @@
                 using (var buffer = SixLabors.ImageSharp.Configuration.Default.MemoryAllocator.Allocate<byte>(convert.Width * convert.Height))
                 {
                     var output = buffer.Memory.Span;
-                    var source = convert.GetPixelSpan();
+                    var source = convert.Data;
 
-<<<<<<< HEAD
                     for (int i = 0; i < output.Length; i++)
                         output[i] = source[i].A;
-=======
-                    var pxl = convert.Data;
-
-                    for (int i = 0; i < convert.Width * convert.Height; i++)
-                        output[i] = pxl[i].A;
->>>>>>> a2c04214
 
                     // ensure any stale cached versions are deleted.
                     foreach (var f in CacheStorage.GetFiles(string.Empty, $"{filenameMd5}*"))
