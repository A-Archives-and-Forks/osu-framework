--- conflicted
+++ resolved
@@ -143,16 +143,9 @@
             : base(videoStream)
         {
             // Hardware decoding with MediaCodec requires that we pass a Java VM pointer
-            // to FFmpeg so that it can call the MediaCodec APIs through JNI (as they're Java only)
-
-<<<<<<< HEAD
+            // to FFmpeg so that it can call the MediaCodec APIs through JNI (as they're Java only).
+
             int result = av_jni_set_java_vm(JniEnvironment.Runtime.InvocationPointer.ToPointer(), null);
-=======
-            var jvmPtrInfo = typeof(JNIEnv).GetField(java_vm_field_name, BindingFlags.NonPublic | BindingFlags.Static);
-            object? jvmPtrObj = jvmPtrInfo?.GetValue(null);
-
-            int result = av_jni_set_java_vm((void*)(IntPtr)jvmPtrObj.AsNonNull(), null);
->>>>>>> 0cd3a93a
             if (result < 0)
                 throw new InvalidOperationException($"Couldn't pass Java VM handle to FFmpeg: ${result}");
         }
