﻿// Copyright (c) ppy Pty Ltd <contact@ppy.sh>. Licensed under the MIT Licence.
// See the LICENCE file in the repository root for full licence text.

using System;
using Android.App;
using Android.Content;
using Android.Content.PM;
using Android.OS;
using Android.Views;
using Java.Lang;
using ManagedBass;
using Org.Libsdl.App;
using osu.Framework.Extensions.ObjectExtensions;
using Debug = System.Diagnostics.Debug;

namespace osu.Framework.Android
{
    // since `ActivityAttribute` can't be inherited, the below is only provided as an illustrative example of how to setup an activity for best compatibility.
    [Activity(ConfigurationChanges = DEFAULT_CONFIG_CHANGES, Exported = true, LaunchMode = DEFAULT_LAUNCH_MODE, MainLauncher = true)]
    public abstract class AndroidGameActivity : SDLActivity
    {
        protected const ConfigChanges DEFAULT_CONFIG_CHANGES = ConfigChanges.Keyboard
                                                               | ConfigChanges.KeyboardHidden
                                                               | ConfigChanges.Navigation
                                                               | ConfigChanges.Orientation
                                                               | ConfigChanges.ScreenLayout
                                                               | ConfigChanges.ScreenSize
                                                               | ConfigChanges.SmallestScreenSize
                                                               | ConfigChanges.Touchscreen
                                                               | ConfigChanges.UiMode;

        protected const LaunchMode DEFAULT_LAUNCH_MODE = LaunchMode.SingleInstance;

        internal static AndroidGameSurface Surface => (AndroidGameSurface)MSurface!;

        protected abstract Game CreateGame();

        protected override string[] GetLibraries() => new string[] { "SDL3" };

        protected override SDLSurface CreateSDLSurface(Context? context) => new AndroidGameSurface(this, context);

        protected override IRunnable CreateSDLMainRunnable() => new Runnable(() =>
        {
<<<<<<< HEAD
            var host = new AndroidGameHost(this);
            host.AllowScreenSuspension.Result.BindValueChanged(allow =>
            {
                RunOnUiThread(() =>
                {
                    if (!allow.NewValue)
                        Window?.AddFlags(WindowManagerFlags.KeepScreenOn);
                    else
                        Window?.ClearFlags(WindowManagerFlags.KeepScreenOn);
                });
            }, true);

=======
            host = new AndroidGameHost(this);
>>>>>>> efb30d91
            host.Run(CreateGame());

            if (!IsFinishing)
                Finish();
        });

        protected override void OnCreate(Bundle? savedInstanceState)
        {
            Debug.Assert(RuntimeInfo.EntryAssembly.IsNull(), "RuntimeInfo.EntryAssembly should be null on Android and therefore needs to be manually updated.");
            RuntimeInfo.EntryAssembly = GetType().Assembly;

            // The default current directory on android is '/'.
            // On some devices '/' maps to the app data directory. On others it maps to the root of the internal storage.
            // In order to have a consistent current directory on all devices the full path of the app data directory is set as the current directory.
            System.Environment.CurrentDirectory = System.Environment.GetFolderPath(System.Environment.SpecialFolder.UserProfile);

            base.OnCreate(savedInstanceState);

            if (OperatingSystem.IsAndroidVersionAtLeast(28))
            {
                Window.AsNonNull().Attributes.AsNonNull().LayoutInDisplayCutoutMode = LayoutInDisplayCutoutMode.ShortEdges;
            }
        }

        protected override void OnStop()
        {
            base.OnStop();
            Bass.Pause();
        }

        protected override void OnRestart()
        {
            base.OnRestart();
            Bass.Start();
        }
    }
}<|MERGE_RESOLUTION|>--- conflicted
+++ resolved
@@ -41,22 +41,7 @@
 
         protected override IRunnable CreateSDLMainRunnable() => new Runnable(() =>
         {
-<<<<<<< HEAD
             var host = new AndroidGameHost(this);
-            host.AllowScreenSuspension.Result.BindValueChanged(allow =>
-            {
-                RunOnUiThread(() =>
-                {
-                    if (!allow.NewValue)
-                        Window?.AddFlags(WindowManagerFlags.KeepScreenOn);
-                    else
-                        Window?.ClearFlags(WindowManagerFlags.KeepScreenOn);
-                });
-            }, true);
-
-=======
-            host = new AndroidGameHost(this);
->>>>>>> efb30d91
             host.Run(CreateGame());
 
             if (!IsFinishing)
