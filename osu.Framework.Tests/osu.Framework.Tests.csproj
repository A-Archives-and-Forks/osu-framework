--- conflicted
+++ resolved
@@ -1,154 +1,4 @@
-<<<<<<< HEAD
-﻿<?xml version="1.0" encoding="utf-8"?>
-<Project DefaultTargets="Build" ToolsVersion="14.0" xmlns="http://schemas.microsoft.com/developer/msbuild/2003">
-  <Import Project="..\osu.Framework.props" />
-  <PropertyGroup>
-    <Configuration Condition=" '$(Configuration)' == '' ">Debug</Configuration>
-    <Platform Condition=" '$(Platform)' == '' ">AnyCPU</Platform>
-    <ProjectGuid>{79803407-6F50-484F-93F5-641911EABD8A}</ProjectGuid>
-    <OutputType>WinExe</OutputType>
-    <RootNamespace>osu.Framework.Tests</RootNamespace>
-    <AssemblyName>osu.Framework.Tests</AssemblyName>
-    <AutoGenerateBindingRedirects>true</AutoGenerateBindingRedirects>
-    <TargetFrameworkVersion>v4.6.1</TargetFrameworkVersion>
-    <TargetFrameworkProfile />
-  </PropertyGroup>
-  <PropertyGroup Condition=" '$(Configuration)|$(Platform)' == 'Debug|AnyCPU' ">
-    <DebugSymbols>true</DebugSymbols>
-    <DebugType>full</DebugType>
-    <Optimize>false</Optimize>
-    <OutputPath>bin\Debug</OutputPath>
-    <DefineConstants>DEBUG;</DefineConstants>
-    <ErrorReport>prompt</ErrorReport>
-    <WarningLevel>4</WarningLevel>
-    <ConsolePause>false</ConsolePause>
-    <TreatWarningsAsErrors>false</TreatWarningsAsErrors>
-    <Prefer32Bit>false</Prefer32Bit>
-  </PropertyGroup>
-  <PropertyGroup Condition=" '$(Configuration)|$(Platform)' == 'Release|AnyCPU' ">
-    <Optimize>true</Optimize>
-    <OutputPath>bin\Release</OutputPath>
-    <ErrorReport>prompt</ErrorReport>
-    <WarningLevel>4</WarningLevel>
-    <ConsolePause>false</ConsolePause>
-    <TreatWarningsAsErrors>false</TreatWarningsAsErrors>
-    <Prefer32Bit>false</Prefer32Bit>
-  </PropertyGroup>
-  <PropertyGroup>
-    <StartupObject />
-  </PropertyGroup>
-  <ItemGroup>
-    <Reference Include="JetBrains.Annotations, Version=11.1.0.0, Culture=neutral, PublicKeyToken=1010a0d8d6380325, processorArchitecture=MSIL">
-      <HintPath>$(SolutionDir)\packages\JetBrains.Annotations.11.1.0\lib\net20\JetBrains.Annotations.dll</HintPath>
-      <Private>True</Private>
-    </Reference>
-    <Reference Include="Newtonsoft.Json, Version=10.0.0.0, Culture=neutral, PublicKeyToken=30ad4fe6b2a6aeed">
-      <HintPath>$(SolutionDir)\packages\Newtonsoft.Json.10.0.3\lib\net45\Newtonsoft.Json.dll</HintPath>
-    </Reference>
-    <Reference Include="nunit.framework, Version=3.8.1.0, Culture=neutral, PublicKeyToken=2638cd05610744eb, processorArchitecture=MSIL">
-      <HintPath>$(SolutionDir)\packages\NUnit.3.8.1\lib\net45\nunit.framework.dll</HintPath>
-      <Private>True</Private>
-    </Reference>
-    <Reference Include="OpenTK, Version=3.0.0.0, Culture=neutral, PublicKeyToken=bad199fe84eb3df4">
-      <HintPath>$(SolutionDir)\packages\OpenTK.3.0.0-git00021\lib\net20\OpenTK.dll</HintPath>
-      <Private>True</Private>
-    </Reference>
-    <Reference Include="System" />
-    <Reference Include="System.Drawing" />
-    <Reference Include="System.Net.Http" />
-  </ItemGroup>
-  <ItemGroup>
-    <Compile Include="AutomatedVisualTestGame.cs" />
-    <Compile Include="Bindables\BindableBoolTest.cs" />
-    <Compile Include="Bindables\BindableDoubleTest.cs" />
-    <Compile Include="Bindables\BindableEnumTest.cs" />
-    <Compile Include="Bindables\BindableFloatTest.cs" />
-    <Compile Include="Bindables\BindableIntTest.cs" />
-    <Compile Include="Bindables\BindableLongTest.cs" />
-    <Compile Include="Bindables\BindableStringTest.cs" />
-    <Compile Include="Bindables\BindableListTests.cs" />
-    <Compile Include="IO\TestSortedListSerialization.cs" />
-    <Compile Include="IO\TestWebRequest.cs" />
-    <Compile Include="Lists\TestArrayExtensions.cs" />
-    <Compile Include="Lists\TestSortedList.cs" />
-    <Compile Include="MathUtils\TestInterpolation.cs" />
-    <Compile Include="Platform\HeadlessGameHostTest.cs" />
-    <Compile Include="Program.cs" />
-    <Compile Include="Properties\AssemblyInfo.cs" />
-    <Compile Include="TestGame.cs" />
-    <Compile Include="VisualTestGame.cs" />
-    <Compile Include="Visual\FrameworkTestCase.cs" />
-    <Compile Include="Visual\TestCaseAnimation.cs" />
-    <Compile Include="Visual\TestCaseBindableNumbers.cs" />
-    <Compile Include="Visual\TestCaseBlending.cs" />
-    <Compile Include="Visual\TestCaseBufferedContainer.cs" />
-    <Compile Include="Visual\TestCaseCheckboxes.cs" />
-    <Compile Include="Visual\TestCaseCircularContainer.cs" />
-    <Compile Include="Visual\TestCaseCircularProgress.cs" />
-    <Compile Include="Visual\TestCaseColourGradient.cs" />
-    <Compile Include="Visual\TestCaseContainerState.cs" />
-    <Compile Include="Visual\TestCaseContextMenu.cs" />
-    <Compile Include="Visual\TestCaseCoordinateSpaces.cs" />
-    <Compile Include="Visual\TestCaseCountingText.cs" />
-    <Compile Include="Visual\TestCaseDelayedLoad.cs" />
-    <Compile Include="Visual\TestCaseDrawablePath.cs" />
-    <Compile Include="Visual\TestCaseDrawSizePreservingFillContainer.cs" />
-    <Compile Include="Visual\TestCaseDropdownBox.cs" />
-    <Compile Include="Visual\TestCaseDynamicDepth.cs" />
-    <Compile Include="Visual\TestCaseEffects.cs" />
-    <Compile Include="Visual\TestCaseFillModes.cs" />
-    <Compile Include="Visual\TestCaseFillFlowContainer.cs" />
-    <Compile Include="Visual\TestCaseGridContainer.cs" />
-    <Compile Include="Visual\TestCaseHollowEdgeEffect.cs" />
-    <Compile Include="Visual\TestCaseInputResampler.cs" />
-    <Compile Include="Visual\TestCaseKeyBindings.cs" />
-    <Compile Include="Visual\TestCaseLayoutTransformRewinding.cs" />
-    <Compile Include="Visual\TestCaseLocalisation.cs" />
-    <Compile Include="Visual\TestCaseMasking.cs" />
-    <Compile Include="Visual\TestCaseNestedHover.cs" />
-    <Compile Include="Visual\TestCaseNestedMenus.cs" />
-    <Compile Include="Visual\TestCasePadding.cs" />
-    <Compile Include="Visual\TestCasePropertyBoundaries.cs" />
-    <Compile Include="Visual\TestCaseTransformRewinding.cs" />
-    <Compile Include="Visual\TestCaseRigidBody.cs" />
-    <Compile Include="Visual\TestCaseScreen.cs" />
-    <Compile Include="Visual\TestCaseScrollableFlow.cs" />
-    <Compile Include="Visual\TestCaseSearchContainer.cs" />
-    <Compile Include="Visual\TestCaseSizing.cs" />
-    <Compile Include="Visual\TestCaseSliderbar.cs" />
-    <Compile Include="Visual\TestCaseSmoothedEdges.cs" />
-    <Compile Include="Visual\TestCaseSpriteText.cs" />
-    <Compile Include="Visual\TestCaseTabControl.cs" />
-    <Compile Include="Visual\TestCaseTextBox.cs" />
-    <Compile Include="Visual\TestCaseTextFlow.cs" />
-    <Compile Include="Visual\TestCaseTooltip.cs" />
-    <Compile Include="Visual\TestCaseTransformSequence.cs" />
-    <Compile Include="Visual\TestCaseTriangles.cs" />
-    <Compile Include="Visual\TestCaseWaveform.cs" />
-  </ItemGroup>
-  <ItemGroup>
-    <ProjectReference Include="..\osu.Framework\osu.Framework.csproj">
-      <Project>{C76BF5B3-985E-4D39-95FE-97C9C879B83A}</Project>
-      <Name>osu.Framework</Name>
-    </ProjectReference>
-  </ItemGroup>
-  <ItemGroup>
-    <None Include="app.config" />
-    <None Include="OpenTK.dll.config" />
-    <None Include="packages.config" />
-  </ItemGroup>
-  <ItemGroup>
-    <Service Include="{82A7F48D-3B50-4B1E-B82E-3ADA8210C358}" />
-  </ItemGroup>
-  <ItemGroup>
-    <EmbeddedResource Include="Resources\Tracks\sample-track.mp3" />
-  </ItemGroup>
-  <ItemGroup>
-    <EmbeddedResource Include="Resources\Textures\sample-texture.png" />
-  </ItemGroup>
-  <Import Project="$(MSBuildBinPath)\Microsoft.CSharp.targets" />
-=======
-﻿<Project Sdk="Microsoft.NET.Sdk">
+<Project Sdk="Microsoft.NET.Sdk">
   <PropertyGroup Label="Project">
     <TargetFramework>netcoreapp2.1</TargetFramework>
     <OutputType>WinExe</OutputType>
@@ -168,5 +18,4 @@
     <PackageReference Include="NUnit3TestAdapter" Version="3.10.0" />
     <PackageReference Include="Appveyor.TestLogger" Version="2.0.0" />
   </ItemGroup>
->>>>>>> a75653e8
 </Project>