// Copyright (c) ppy Pty Ltd <contact@ppy.sh>. Licensed under the MIT Licence.
// See the LICENCE file in the repository root for full licence text.

using System.IO;
using System.Runtime.InteropServices;
using FFmpeg.AutoGen;
using osu.Framework.Graphics.Video;
using osu.Framework.Threading;

namespace osu.Framework.iOS.Graphics.Video
{
    // ReSharper disable InconsistentNaming
    public unsafe class IOSVideoDecoder : VideoDecoder
    {
        private const string dll_name = "__Internal";

        [DllImport(dll_name)]
        private static extern AVFrame* av_frame_alloc();

        [DllImport(dll_name)]
        private static extern void av_frame_free(AVFrame** frame);

        [DllImport(dll_name)]
<<<<<<< HEAD
        public static extern void av_frame_unref(AVFrame* frame);

        [DllImport(dll_name)]
        public static extern byte* av_strdup(string s);
=======
        private static extern int av_image_fill_arrays(ref byte_ptrArray4 dst_data, ref int_array4 dst_linesize, byte* src, AVPixelFormat pix_fmt, int width, int height, int align);

        [DllImport(dll_name)]
        private static extern int av_image_get_buffer_size(AVPixelFormat pix_fmt, int width, int height, int align);
>>>>>>> 885c4fb3

        [DllImport(dll_name)]
        private static extern void* av_malloc(ulong size);

        [DllImport(dll_name)]
        private static extern AVPacket* av_packet_alloc();

        [DllImport(dll_name)]
<<<<<<< HEAD
        public static extern void av_packet_unref(AVPacket* pkt);

        [DllImport(dll_name)]
        public static extern void av_packet_free(AVPacket** pkt);
=======
        private static extern void av_packet_free(AVPacket** pkt);
>>>>>>> 885c4fb3

        [DllImport(dll_name)]
        private static extern int av_read_frame(AVFormatContext* s, AVPacket* pkt);

        [DllImport(dll_name)]
        private static extern int av_seek_frame(AVFormatContext* s, int stream_index, long timestamp, int flags);

        [DllImport(dll_name)]
        private static extern AVCodec* avcodec_find_decoder(AVCodecID id);

        [DllImport(dll_name)]
        private static extern int avcodec_open2(AVCodecContext* avctx, AVCodec* codec, AVDictionary** options);

        [DllImport(dll_name)]
        private static extern int avcodec_receive_frame(AVCodecContext* avctx, AVFrame* frame);

        [DllImport(dll_name)]
        private static extern int avcodec_send_packet(AVCodecContext* avctx, AVPacket* avpkt);

        [DllImport(dll_name)]
        private static extern AVFormatContext* avformat_alloc_context();

        [DllImport(dll_name)]
        private static extern void avformat_close_input(AVFormatContext** s);

        [DllImport(dll_name)]
        private static extern int avformat_find_stream_info(AVFormatContext* ic, AVDictionary** options);

        [DllImport(dll_name)]
        private static extern int avformat_open_input(AVFormatContext** ps, [MarshalAs((UnmanagedType)48)] string url, AVInputFormat* fmt, AVDictionary** options);

        [DllImport(dll_name)]
        private static extern AVIOContext* avio_alloc_context(byte* buffer, int buffer_size, int write_flag, void* opaque, avio_alloc_context_read_packet_func read_packet, avio_alloc_context_write_packet_func write_packet, avio_alloc_context_seek_func seek);

        [DllImport(dll_name)]
<<<<<<< HEAD
        public static extern AVFilter* avfilter_get_by_name(string name);

        [DllImport(dll_name)]
        public static extern AVFilterInOut* avfilter_inout_alloc();

        [DllImport(dll_name)]
        public static extern void avfilter_graph_free(AVFilterGraph** graph);

        [DllImport(dll_name)]
        public static extern int avfilter_graph_create_filter(AVFilterContext** filt_ctx, AVFilter* filt, string name, string args, void* opaque, AVFilterGraph* graph_ctx);

        [DllImport(dll_name)]
        public static extern AVFilterGraph* avfilter_graph_alloc();

        [DllImport(dll_name)]
        public static extern int avfilter_graph_parse_ptr(AVFilterGraph* graph, string filters, AVFilterInOut** inputs, AVFilterInOut** outputs, void* log_ctx);

        [DllImport(dll_name)]
        public static extern int avfilter_graph_config(AVFilterGraph* graphctx, void* log_ctx);

        [DllImport(dll_name)]
        public static extern int av_buffersrc_add_frame_flags(AVFilterContext* buffer_src, AVFrame* frame, int flags);

        [DllImport(dll_name)]
        public static extern int av_buffersink_get_frame(AVFilterContext* ctx, AVFrame* frame);
=======
        private static extern void sws_freeContext(SwsContext* swsContext);

        [DllImport(dll_name)]
        private static extern SwsContext* sws_getContext(int srcW, int srcH, AVPixelFormat srcFormat, int dstW, int dstH, AVPixelFormat dstFormat, int flags, SwsFilter* srcFilter, SwsFilter* dstFilter, double* param);

        [DllImport(dll_name)]
        private static extern int sws_scale(SwsContext* c, byte*[] srcSlice, int[] srcStride, int srcSliceY, int srcSliceH, byte*[] dst, int[] dstStride);
>>>>>>> 885c4fb3

        public IOSVideoDecoder(string filename, Scheduler scheduler)
            : base(filename, scheduler)
        {
        }

        public IOSVideoDecoder(Stream videoStream, Scheduler scheduler)
            : base(videoStream, scheduler)
        {
        }

        protected override FFmpegFuncs CreateFuncs() => new FFmpegFuncs
        {
            av_frame_alloc = av_frame_alloc,
            av_frame_free = av_frame_free,
            av_frame_unref = av_frame_unref,
            av_strdup = av_strdup,
            av_malloc = av_malloc,
            av_packet_alloc = av_packet_alloc,
            av_packet_unref = av_packet_unref,
            av_packet_free = av_packet_free,
            av_read_frame = av_read_frame,
            av_seek_frame = av_seek_frame,
            avcodec_find_decoder = avcodec_find_decoder,
            avcodec_open2 = avcodec_open2,
            avcodec_receive_frame = avcodec_receive_frame,
            avcodec_send_packet = avcodec_send_packet,
            avformat_alloc_context = avformat_alloc_context,
            avformat_close_input = avformat_close_input,
            avformat_find_stream_info = avformat_find_stream_info,
            avformat_open_input = avformat_open_input,
            avio_alloc_context = avio_alloc_context,
            avfilter_get_by_name = avfilter_get_by_name,
            avfilter_inout_alloc = avfilter_inout_alloc,
            avfilter_graph_free = avfilter_graph_free,
            avfilter_graph_create_filter = avfilter_graph_create_filter,
            avfilter_graph_alloc = avfilter_graph_alloc,
            avfilter_graph_parse_ptr = avfilter_graph_parse_ptr,
            avfilter_graph_config = avfilter_graph_config,
            av_buffersrc_add_frame_flags = av_buffersrc_add_frame_flags,
            av_buffersink_get_frame = av_buffersink_get_frame,
        };
    }
}<|MERGE_RESOLUTION|>--- conflicted
+++ resolved
@@ -21,17 +21,11 @@
         private static extern void av_frame_free(AVFrame** frame);
 
         [DllImport(dll_name)]
-<<<<<<< HEAD
-        public static extern void av_frame_unref(AVFrame* frame);
+        private static extern void av_frame_unref(AVFrame* frame);
 
         [DllImport(dll_name)]
-        public static extern byte* av_strdup(string s);
-=======
-        private static extern int av_image_fill_arrays(ref byte_ptrArray4 dst_data, ref int_array4 dst_linesize, byte* src, AVPixelFormat pix_fmt, int width, int height, int align);
+        private static extern byte* av_strdup(string s);
 
-        [DllImport(dll_name)]
-        private static extern int av_image_get_buffer_size(AVPixelFormat pix_fmt, int width, int height, int align);
->>>>>>> 885c4fb3
 
         [DllImport(dll_name)]
         private static extern void* av_malloc(ulong size);
@@ -40,14 +34,10 @@
         private static extern AVPacket* av_packet_alloc();
 
         [DllImport(dll_name)]
-<<<<<<< HEAD
-        public static extern void av_packet_unref(AVPacket* pkt);
+        private static extern void av_packet_unref(AVPacket* pkt);
 
         [DllImport(dll_name)]
-        public static extern void av_packet_free(AVPacket** pkt);
-=======
         private static extern void av_packet_free(AVPacket** pkt);
->>>>>>> 885c4fb3
 
         [DllImport(dll_name)]
         private static extern int av_read_frame(AVFormatContext* s, AVPacket* pkt);
@@ -83,41 +73,31 @@
         private static extern AVIOContext* avio_alloc_context(byte* buffer, int buffer_size, int write_flag, void* opaque, avio_alloc_context_read_packet_func read_packet, avio_alloc_context_write_packet_func write_packet, avio_alloc_context_seek_func seek);
 
         [DllImport(dll_name)]
-<<<<<<< HEAD
-        public static extern AVFilter* avfilter_get_by_name(string name);
+        private static extern AVFilter* avfilter_get_by_name(string name);
 
         [DllImport(dll_name)]
-        public static extern AVFilterInOut* avfilter_inout_alloc();
+        private static extern AVFilterInOut* avfilter_inout_alloc();
 
         [DllImport(dll_name)]
-        public static extern void avfilter_graph_free(AVFilterGraph** graph);
+        private static extern void avfilter_graph_free(AVFilterGraph** graph);
 
         [DllImport(dll_name)]
-        public static extern int avfilter_graph_create_filter(AVFilterContext** filt_ctx, AVFilter* filt, string name, string args, void* opaque, AVFilterGraph* graph_ctx);
+        private static extern int avfilter_graph_create_filter(AVFilterContext** filt_ctx, AVFilter* filt, string name, string args, void* opaque, AVFilterGraph* graph_ctx);
 
         [DllImport(dll_name)]
-        public static extern AVFilterGraph* avfilter_graph_alloc();
+        private static extern AVFilterGraph* avfilter_graph_alloc();
 
         [DllImport(dll_name)]
-        public static extern int avfilter_graph_parse_ptr(AVFilterGraph* graph, string filters, AVFilterInOut** inputs, AVFilterInOut** outputs, void* log_ctx);
+        private static extern int avfilter_graph_parse_ptr(AVFilterGraph* graph, string filters, AVFilterInOut** inputs, AVFilterInOut** outputs, void* log_ctx);
 
         [DllImport(dll_name)]
-        public static extern int avfilter_graph_config(AVFilterGraph* graphctx, void* log_ctx);
+        private static extern int avfilter_graph_config(AVFilterGraph* graphctx, void* log_ctx);
 
         [DllImport(dll_name)]
-        public static extern int av_buffersrc_add_frame_flags(AVFilterContext* buffer_src, AVFrame* frame, int flags);
+        private static extern int av_buffersrc_add_frame_flags(AVFilterContext* buffer_src, AVFrame* frame, int flags);
 
         [DllImport(dll_name)]
-        public static extern int av_buffersink_get_frame(AVFilterContext* ctx, AVFrame* frame);
-=======
-        private static extern void sws_freeContext(SwsContext* swsContext);
-
-        [DllImport(dll_name)]
-        private static extern SwsContext* sws_getContext(int srcW, int srcH, AVPixelFormat srcFormat, int dstW, int dstH, AVPixelFormat dstFormat, int flags, SwsFilter* srcFilter, SwsFilter* dstFilter, double* param);
-
-        [DllImport(dll_name)]
-        private static extern int sws_scale(SwsContext* c, byte*[] srcSlice, int[] srcStride, int srcSliceY, int srcSliceH, byte*[] dst, int[] dstStride);
->>>>>>> 885c4fb3
+        private static extern int av_buffersink_get_frame(AVFilterContext* ctx, AVFrame* frame);
 
         public IOSVideoDecoder(string filename, Scheduler scheduler)
             : base(filename, scheduler)
